# Owner(s): ["module: sparse"]

import torch
import random
import itertools
import unittest
from torch.testing import make_tensor
from torch.testing._internal.common_cuda import SM53OrLater, SM80OrLater, TEST_CUSPARSE_GENERIC
from torch.testing._internal.common_utils import \
    (TEST_WITH_ROCM, TEST_SCIPY, TEST_MKL, IS_WINDOWS, TestCase, run_tests, load_tests, coalescedonoff, parametrize,
     subtest)
from torch.testing._internal.common_device_type import \
    (ops, instantiate_device_type_tests, dtypes, OpDTypes, dtypesIfCUDA, onlyCPU, onlyCUDA, skipCUDAIfNoCusparseGeneric,
     precisionOverride, skipMeta, skipCUDAIf, skipCUDAIfRocm, skipCPUIfNoMklSparse)
from torch.testing._internal.common_methods_invocations import \
    (op_db, sparse_csr_unary_ufuncs, ReductionOpInfo)
from torch.testing._internal.common_cuda import _get_torch_cuda_version, CUDA11OrLater
from torch.testing._internal.common_dtype import (
    floating_types, all_types_and_complex_and, floating_and_complex_types, floating_types_and,
    all_types_and_complex, floating_and_complex_types_and
)
from test_sparse import CUSPARSE_SPMM_COMPLEX128_SUPPORTED

if TEST_SCIPY:
    import scipy.sparse as sp

# load_tests from torch.testing._internal.common_utils is used to automatically filter tests for
# sharding on sandcastle. This line silences flake warnings
load_tests = load_tests

no_mkl_sparse = IS_WINDOWS or not TEST_MKL

def _check_cusparse_triangular_solve_available():
    version = _get_torch_cuda_version()
    # cusparseSpSM was added in 11.3.1 but we don't have access to patch version
    min_supported_version = (11, 4)
    return version >= min_supported_version

def _check_cusparse_spgemm_available():
    # cusparseSpGEMM was added in 11.0
    version = _get_torch_cuda_version()
    min_supported_version = (11, 0)
    return version >= min_supported_version

def _check_cusparse_sddmm_available():
    version = _get_torch_cuda_version()
    # cusparseSDDMM was added in 11.2.1 but we don't have access to patch version
    min_supported_version = (11, 3)
    return version >= min_supported_version

_sparse_csr_ops = list(filter(lambda op: op.supports_sparse_csr, op_db))
binary_functions_with_dense_output = ['mm', 'mv', ]
binary_ops_with_dense_output = list(filter(lambda op: op.name in binary_functions_with_dense_output, op_db))

UNARY_EWISE_CSR_ALLOW_AUTOGRAD = [
    'abs',
    'conj_physical',
    'neg',
]

# This should be just an import from test_linalg instead of code duplication
# but https://github.com/pytorch/pytorch/pull/63511#discussion_r733989701
def _test_addmm_addmv(
    test_case,
    f,
    t,
    m,
    v,
    *,
    alpha=None,
    beta=None,
    transpose_out=False,
    layout=torch.strided,
    mode=None
):
    """
    Unified test for checking `f(t, m, v, alpha=alpha, beta=beta)` computation,
    where f is `torch.addmv` or `torch.addmm`.
    `transpose_out` controls whether the out argument is in column-major order.
    `layout` controls whether `m` is converted to specified layout or not.
    Custom behaviour is implemented only for torch.sparse_csr layout.
    """
    dtype = t.dtype
    numpy_dtype = dtype
    if dtype in {torch.bfloat16}:
        numpy_dtype = torch.float
    if dtype.is_complex:
        alpha = 0.9 + 0.3j if alpha is None else alpha
        beta = 0.5 + 0.6j if beta is None else beta
    else:
        alpha = 1.2 if alpha is None else alpha
        beta = 0.8 if beta is None else beta

    def convert_layout(mat):
        if layout == torch.sparse_csr:
            return mat.to_sparse_csr()
        else:
            assert mat.layout == layout
            return mat

    if mode == "all_sparse":
        res1 = f(*map(convert_layout, (t, m, v)), alpha=alpha, beta=beta)
        res1 = res1.to_dense()
    elif mode == "dense_result":
        res1 = f(t, convert_layout(m), convert_layout(v), alpha=alpha, beta=beta)
    else:
        res1 = f(t, convert_layout(m), v, alpha=alpha, beta=beta)
    res2 = torch.full_like(res1, float('nan'))
    if transpose_out:
        res2 = res2.t().clone(memory_format=torch.contiguous_format).t()
    f(t, convert_layout(m), v, alpha=alpha, beta=beta, out=res2)
    res3 = alpha * (m.to(numpy_dtype).cpu().numpy() @ v.to(numpy_dtype).cpu().numpy())
    if beta != 0:
        res3 += (beta * t).to(numpy_dtype).cpu().numpy()
    res3 = torch.from_numpy(res3).to(dtype)
    test_case.assertEqual(res1, res2)
    test_case.assertEqual(res1, res3)


class TestSparseCSRSampler(TestCase):

    def test_make_crow_indices(self):
        # Here we test the correctness of the crow_indices algorithm
        # and testing it on CPU and with int32 dtype will be
        # sufficient.
        device = torch.device('cpu')
        index_dtype = torch.int32
        for n_rows in range(1, 10):
            for n_cols in range(1, 10):
                for nnz in range(0, n_rows * n_cols + 1):
                    crow_indices = self._make_crow_indices(
                        n_rows, n_cols, nnz,
                        device=device, dtype=index_dtype)
                    self.assertEqual(len(crow_indices), n_rows + 1)
                    counts = crow_indices[1:] - crow_indices[:-1]
                    self.assertEqual(counts.sum(), nnz)
                    self.assertGreaterEqual(counts.min(), 0)
                    self.assertLessEqual(counts.max(), n_cols)


all_sparse_compressed_layouts = parametrize('layout', [
    subtest(torch.sparse_csr, name='SparseCSR'),
    subtest(torch.sparse_csc, name='SparseCSC'),
    subtest(torch.sparse_bsr, name='SparseBSR'),
    subtest(torch.sparse_bsc, name='SparseBSC')])


class TestSparseCompressed(TestCase):
    """Testing sparse compressed (CSR, CSC, BSR, BSC) tensor generic features.
    """

    def genTensor(self, size, nnz, *, layout, device=None, dtype=torch.float, index_dtype=torch.int64):
        if device is None:
            device = self.device_type
        return self.genSparseCompressedTensor(size, nnz, device=device, dtype=dtype, index_dtype=index_dtype, layout=layout)

<<<<<<< HEAD
    @dtypes(*all_types_and_complex_and(torch.half, torch.bfloat16, torch.bool))
    def test_sparse_csr_constructor_from_lists(self, device, dtype):
        # without size
        sparse = torch.sparse_csr_tensor([0, 2, 4],
                                         [0, 1, 0, 1],
                                         [1, 2, 3, 4],
=======
    def _generate_small_inputs(self, layout, device, dtype, index_dtype):
        """Generator of inputs to sparse compressed tensor factory functions.

        The input is defined as a 4-tuple:
          compressed_indices, plain_indices, values, expected_size_from_shape_inference
        """
        batch_shape = (2, 3)
        if layout in {torch.sparse_csr, torch.sparse_csc}:
            yield (torch.tensor([0, 2, 4], device=device, dtype=index_dtype),
                   torch.tensor([0, 1, 0, 1], device=device, dtype=index_dtype),
                   torch.tensor([1, 2, 3, 4], device=device, dtype=dtype),
                   (2, 2))
            yield (torch.tensor([0, ], device=device, dtype=index_dtype),
                   torch.tensor([], device=device, dtype=index_dtype),
                   torch.tensor([], device=device, dtype=dtype),
                   (0, 0))
            yield (torch.tensor([0, 2, 4], device=device, dtype=index_dtype).repeat(6, 1).reshape(*batch_shape, -1),
                   torch.tensor([0, 1, 0, 1], device=device, dtype=index_dtype).repeat(6, 1).reshape(*batch_shape, -1),
                   torch.tensor([1, 2, 3, 4], device=device, dtype=dtype).repeat(6, 1).reshape(*batch_shape, -1),
                   (*batch_shape, 2, 2))
        else:
            assert layout in {torch.sparse_bsr, torch.sparse_bsc}
            yield (torch.tensor([0, 2, 4], device=device, dtype=index_dtype),
                   torch.tensor([0, 1, 0, 1], device=device, dtype=index_dtype),
                   torch.tensor([[[1, 11]], [[2, 22]], [[3, 33]], [[4, 44]]], device=device, dtype=dtype),
                   (2, 2))
            yield (torch.tensor([0, ], device=device, dtype=index_dtype),
                   torch.tensor([], device=device, dtype=index_dtype),
                   torch.tensor([], device=device, dtype=dtype).reshape(1, 0, 0),
                   (0, 0))
            yield (torch.tensor([0, 2, 4], device=device, dtype=index_dtype).repeat(6, 1).reshape(*batch_shape, -1),
                   torch.tensor([0, 1, 0, 1], device=device, dtype=index_dtype).repeat(6, 1).reshape(*batch_shape, -1),
                   torch.tensor([[[1, 11]], [[2, 22]], [[3, 33]], [[4, 44]]],
                                device=device, dtype=dtype).repeat(6, 1, 1).reshape(*batch_shape, 4, 1, 2),
                   (*batch_shape, 2, 2))

    @all_sparse_compressed_layouts
    @onlyCPU
    def test_layout(self, layout):
        self.assertIn(str(layout), {'torch.sparse_csr', 'torch.sparse_csc', 'torch.sparse_bsr', 'torch.sparse_bsc'})
        self.assertEqual(type(layout), torch.layout)

    @parametrize('shape_and_device_inference', [subtest(False, name='_'), subtest(False, name='shape_and_device_inference')])
    @parametrize('use_factory_function', [subtest(False, name='_'), subtest(True, name='factory')])
    @parametrize('input_kind', [subtest('tensor', name='from_tensor'), subtest('list', name='from_list')])
    @all_sparse_compressed_layouts
    @dtypes(*all_types_and_complex_and(torch.half, torch.bool, torch.bfloat16))
    def test_sparse_compressed_constructor(self, layout, device, dtype,
                                           use_factory_function, shape_and_device_inference, input_kind):
        factory_function = {
            torch.sparse_csr: torch.sparse_csr_tensor,
            torch.sparse_csc: torch.sparse_csc_tensor,
            torch.sparse_bsr: torch.sparse_bsr_tensor,
            torch.sparse_bsc: torch.sparse_bsc_tensor,
        }[layout]
        for index_dtype in [torch.int32, torch.int64]:
            for compressed_indices, plain_indices, values, size in self._generate_small_inputs(layout, device, dtype, index_dtype):
                if input_kind == 'list':
                    if size == (0, 0):
                        # for this degenerate case, plain_indices must
                        # remain a tensor because
                        # tensor(plain_indices) results a float dtype
                        # when plain_indices is an empty list
                        if index_dtype == torch.int32:
                            # skip testing int32 case because
                            # tensor(compressed_indices) results a
                            # int64 dtype when compressed_indices is
                            # [0] (a list of single int zero).
                            continue
                    else:
                        plain_indices = plain_indices.tolist()
                    compressed_indices = compressed_indices.tolist()
                    values = values.tolist()
                    if size == (0, 0) and layout in {torch.sparse_bsr, torch.sparse_bsc}:
                        # in the block sparse case, values of type list needs to represent a 3-D tensor
                        values = [[[]]]
                if use_factory_function:
                    if shape_and_device_inference:
                        sparse = factory_function(compressed_indices, plain_indices, values)
                    else:
                        sparse = factory_function(compressed_indices, plain_indices, values, size,
                                                  dtype=dtype, device=device)
                else:
                    if shape_and_device_inference:
                        sparse = torch.sparse_compressed_tensor(compressed_indices, plain_indices, values, layout=layout)
                    else:
                        sparse = torch.sparse_compressed_tensor(compressed_indices, plain_indices, values, size,
                                                                dtype=dtype, layout=layout, device=device)
                self.assertEqual(layout, sparse.layout)
                self.assertEqual(size, sparse.shape)
                # TODO: replace crow_indices/col_indices usage per https://github.com/pytorch/pytorch/issues/76638
                self.assertEqual(compressed_indices, sparse.crow_indices())
                self.assertEqual(plain_indices, sparse.col_indices())
                self.assertEqual(values, sparse.values())


class TestSparseCSR(TestCase):

    def test_csr_stride(self):
        a = self.genSparseCSRTensor((3, 3), 3, dtype=torch.float, device=self.device_type, index_dtype=torch.int64)

        with self.assertRaisesRegex(RuntimeError, "Sparse CSR tensors do not have strides"):
            a.stride()

        with self.assertRaisesRegex(RuntimeError, "Sparse CSR tensors do not have strides"):
            a.stride(-1)

    def test_csr_storage(self):
        a = self.genSparseCSRTensor((3, 3), 3, dtype=torch.float, device=self.device_type, index_dtype=torch.int64)

        with self.assertRaisesRegex(RuntimeError, "Cannot access storage of SparseCsrTensorImpl"):
            a.storage()

    def test_csr_is_contiguous(self):
        a = self.genSparseCSRTensor((3, 3), 3, dtype=torch.float, device=self.device_type, index_dtype=torch.int64)

        with self.assertRaisesRegex(RuntimeError, "Tensors of type SparseCsrTensorImpl do not have is_contiguous"):
            a.is_contiguous()

    def test_csr_double_to_sparse_csr(self):
        a = self.genSparseCSRTensor((3, 3), 3, dtype=torch.float, device=self.device_type, index_dtype=torch.int64)
        a.to_sparse_csr().to_sparse_csr()

    @dtypes(*all_types_and_complex_and(torch.half, torch.bfloat16, torch.bool))
    def test_sparse_csr_select(self, device, dtype):
        batch_shape = (2, 3)
        crow_indices = torch.tensor([0, 2, 4], device=device).repeat(6, 1).reshape(*batch_shape, -1)
        col_indices = torch.tensor([0, 1, 0, 1], device=device).repeat(6, 1).reshape(*batch_shape, -1)
        values = torch.tensor([1, 2, 3, 4], device=device, dtype=dtype).repeat(6, 1).reshape(*batch_shape, -1)
        sparse = torch.sparse_csr_tensor(crow_indices,
                                         col_indices,
                                         values,
                                         size=(*batch_shape, 2, 10),
>>>>>>> b0863391
                                         dtype=dtype,
                                         device=device)

        # select from batch dimensions
        sparse_selected12 = sparse.select(1, 2)
        expected_sparse_selected12 = torch.sparse_csr_tensor(crow_indices.select(1, 2).contiguous(),
                                                             col_indices.select(1, 2).contiguous(),
                                                             values.select(1, 2).contiguous(),
                                                             size=(2, 2, 10),
                                                             dtype=dtype,
                                                             device=device)
        self.assertEqual(expected_sparse_selected12, sparse_selected12)

        # select from rows or columns
        sparse_non_batched = sparse[0, 0]
        for selects_args in [(0, 0), (1, 1)]:
            sparse_selected = sparse_non_batched.select(*selects_args)
            dense_selected = sparse_non_batched.to_dense().select(*selects_args)
            self.assertEqual(dense_selected, sparse_selected)

        # index a single element
        self.assertEqual(sparse[0, 0, 0, 0], sparse.to_dense()[0, 0, 0, 0])

        # selecting from rows or columns for batched CSR is not yet implemented
        with self.assertRaisesRegex(RuntimeError, "selecting rows or columns is not implemented for batched"):
            sparse.select(-2, 0)

        with self.assertRaisesRegex(RuntimeError, "selecting rows or columns is not implemented for batched"):
            sparse.select(-1, 0)

        # assigning to sparse trhough indexing is disabled
        with self.assertRaisesRegex(TypeError, "Cannot assign to a sparse tensor"):
            sparse[0, 0, 0, 0] = 99.0

    @skipMeta
    @dtypes(*all_types_and_complex_and(torch.bool, torch.bfloat16, torch.half))
    def test_empty(self, device, dtype):
        ns = [5, 2, 0]
        for shape in itertools.product(ns, ns):
            result = torch.empty(shape, dtype=dtype, device=device, layout=torch.sparse_csr)
            self.assertEqual(result.shape, shape)
            self.assertEqual(result.dtype, dtype)
            self.assertEqual(result.device, torch.device(device))
            self.assertEqual(result.layout, torch.sparse_csr)
            self.assertEqual(result.crow_indices().shape, (shape[0] + 1,))
            self.assertEqual(result.col_indices().shape, (0,))
            self.assertEqual(result.values().shape, (0,))
            self.assertEqual(result._nnz(), 0)
            self.assertEqual(result.crow_indices().device, torch.device(device))
            self.assertEqual(result.col_indices().device, torch.device(device))
            self.assertEqual(result.values().device, torch.device(device))
            self.assertEqual(result.crow_indices().dtype, torch.int64)
            self.assertEqual(result.col_indices().dtype, torch.int64)
            self.assertEqual(result.values().dtype, dtype)

    @skipMeta
    @dtypes(*all_types_and_complex_and(torch.bool, torch.half, torch.bfloat16))
    def test_empty_errors(self, device, dtype):
        with self.assertRaisesRegex(RuntimeError, "torch.empty: Only 2D sparse CSR tensors are supported."):
            torch.empty((5,), dtype=dtype, device=device, layout=torch.sparse_csr)

        with self.assertRaisesRegex(RuntimeError, "torch.empty: Only 2D sparse CSR tensors are supported."):
            torch.empty((2, 3, 4), dtype=dtype, device=device, layout=torch.sparse_csr)

    @skipMeta
    @dtypes(*all_types_and_complex_and(torch.bool, torch.half, torch.bfloat16))
    def test_clone(self, device, dtype):
        x = torch.sparse_csr_tensor([0, 2, 4],
                                    [0, 1, 0, 1],
                                    [1, 2, 3, 4],
                                    dtype=dtype,
                                    device=device)
        y = x.clone()

        self.assertEqual(x, y)

    @skipMeta
    @dtypes(*all_types_and_complex_and(torch.half, torch.bool, torch.bfloat16))
    def test_copy(self, device, dtype):

        def run_test(shape, nnz, index_type):
            a = self.genSparseCSRTensor(shape, nnz, dtype=dtype, device=device, index_dtype=index_dtype)
            b = self.genSparseCSRTensor(shape, nnz, dtype=dtype, device=device, index_dtype=index_dtype)

            a.copy_(b)

            self.assertEqual(a, b)

        ns = [5, 2, 0]
        for shape, index_dtype in zip(itertools.product(ns, ns), [torch.int32, torch.int64]):
            run_test(shape, 0, index_dtype)
            run_test(shape, shape[0] * shape[1], index_dtype)

    @skipMeta
    @dtypes(*all_types_and_complex_and(torch.half, torch.bool, torch.bfloat16))
    def test_copy_errors(self, device, dtype):
        for index_dtype in [torch.int32, torch.int64]:
            shape1 = (2, 3)
            shape2 = (3, 2)
            a = self.genSparseCSRTensor(shape1, 0, dtype=dtype, device=device, index_dtype=index_dtype)
            b = self.genSparseCSRTensor(shape2, 0, dtype=dtype, device=device, index_dtype=index_dtype)

            with self.assertRaisesRegex(RuntimeError, "only same size tensors are supported."):
                a.copy_(b)

            with self.assertRaisesRegex(RuntimeError, "copy between different layouts is not supported."):
                a.copy_(torch.empty(a.shape, dtype=dtype, device=device))

            b = self.genSparseCSRTensor(shape1, 1, dtype=dtype, device=device, index_dtype=index_dtype)
            with self.assertRaisesRegex(RuntimeError, "only tensors with the same number of specified elements are supported."):
                a.copy_(b)

    @skipMeta
    @dtypes(*all_types_and_complex_and(torch.half, torch.bool, torch.bfloat16))
    def test_resize(self, device, dtype):
        for index_dtype in [torch.int32, torch.int64]:
            shape = (2, 3)
            nnz = 6
            a = self.genSparseCSRTensor(shape, nnz, dtype=dtype, device=device, index_dtype=index_dtype)

            new_shape = (4, 5)
            a.resize_(new_shape)

            self.assertEqual(a.shape, new_shape)
            # resize to larger shape doesn't add specified elements
            self.assertEqual(a._nnz(), nnz)

            new_shape = (1, 5)
            a.resize_(new_shape)

            self.assertEqual(a.shape, new_shape)
            # resize to smaller shape trims specified elements
            self.assertEqual(a._nnz(), 5)

    @skipMeta
    @dtypes(*all_types_and_complex_and(torch.half, torch.bool, torch.bfloat16))
    def test_resize_errors(self, device, dtype):
        for index_dtype in [torch.int32, torch.int64]:
            shape = (2, 3)
            nnz = 6
            a = self.genSparseCSRTensor(shape, nnz, dtype=dtype, device=device, index_dtype=index_dtype)

            with self.assertRaisesRegex(RuntimeError, "torch.resize_: Only 2D sparse CSR tensors are supported."):
                new_shape = (4,)
                a.resize_(new_shape)

            # resizing of columns to smaller size is not implemented
            with self.assertRaisesRegex(
                RuntimeError,
                "torch.resize_: Resizing columns of sparse CSR tensors to a smaller value is not supported.",
            ):
                new_shape = (2, 2)
                a.resize_(new_shape)

    def test_factory_type_invariants_check(self, device):
        with self.assertRaisesRegex(RuntimeError, "both crow_indices and col_indices should have the same type."):
            torch.sparse_csr_tensor(torch.tensor([0, 2, 4], dtype=torch.int64),
                                    torch.tensor([0, 1, 0, 1], dtype=torch.int32),
                                    torch.tensor([1, 2, 3, 4]),
                                    device=device)

        with self.assertRaisesRegex(RuntimeError, r"\"validate_sparse_compressed_tensor_args\" not implemented for 'Short'"):
            torch.sparse_csr_tensor(torch.tensor([0, 2, 4], dtype=torch.int16),
                                    torch.tensor([0, 1, 0, 1], dtype=torch.int16),
                                    torch.tensor([1, 2, 3, 4]),
                                    device=device)

    def test_factory_layout_invariants_check(self, device):
        with self.assertRaisesRegex(RuntimeError, "expected values to be a strided and contiguous tensor"):
            values = torch.tensor([1.], device=device).expand(4,)
            torch.sparse_csr_tensor(torch.tensor([0, 2, 4], device=device),
                                    torch.tensor([0, 1, 0, 1], device=device),
                                    values)

        with self.assertRaisesRegex(RuntimeError, "expected col_indices to be a strided and contiguous tensor"):
            col_indices = torch.tensor([0], device=device).expand(4,)
            torch.sparse_csr_tensor(torch.tensor([0, 2, 4]),
                                    col_indices,
                                    torch.tensor([1, 2, 3, 4]))

        with self.assertRaisesRegex(RuntimeError, "expected crow_indices to be a strided and contiguous tensor"):
            crow_indices = torch.arange(6, device=device)
            torch.sparse_csr_tensor(crow_indices[::2],
                                    torch.tensor([0, 1, 0, 1], device=device),
                                    torch.tensor([1, 2, 3, 4]))

    def test_factory_shape_invariants_check(self, device):
        crow_indices = [0, 2, 4]
        col_indices = [0, 1, 0, 1]
        values = [1, 2, 3, 4]
        size = (2, 10)
        torch.sparse_csr_tensor(torch.tensor(crow_indices), torch.tensor(col_indices), torch.tensor(values), size,
                                device=device)

        with self.assertRaisesRegex(RuntimeError, r"size of a CSR tensor must be of length 2, but got: 3"):
            torch.sparse_csr_tensor(torch.tensor(crow_indices), torch.tensor(col_indices), torch.tensor(values),
                                    size=(2, 10, 2),
                                    device=device)

        with self.assertRaisesRegex(RuntimeError, r"crow_indices must have dim\=1 but got crow_indices\.dim\(\)\=2"):
            torch.sparse_csr_tensor(torch.tensor(crow_indices).repeat(2, 1),
                                    torch.tensor(col_indices),
                                    torch.tensor(values),
                                    size,
                                    device=device)

        with self.assertRaisesRegex(RuntimeError, r"col_indices must have dim\=1 but got col_indices\.dim\(\)\=2"):
            torch.sparse_csr_tensor(torch.tensor(crow_indices),
                                    torch.tensor(col_indices).repeat(2, 1),
                                    torch.tensor(values),
                                    size,
                                    device=device)

        with self.assertRaisesRegex(RuntimeError, r"values must have dim\=1 but got values\.dim\(\)\=2"):
            torch.sparse_csr_tensor(torch.tensor(crow_indices),
                                    torch.tensor(col_indices),
                                    torch.tensor(values).repeat(2, 1),
                                    size,
                                    device=device)

        with self.assertRaisesRegex(RuntimeError,
                                    r"crow_indices\.numel\(\) must be size\(0\) \+ 1, but got: 3"):
            torch.sparse_csr_tensor(torch.tensor(crow_indices), torch.tensor(col_indices), torch.tensor(values), (1, 1),
                                    device=device)


        with self.assertRaisesRegex(RuntimeError,
<<<<<<< HEAD
                                    r"col_indices and values must have equal sizes, " +
                                    r"but got col_indices\.numel\(\): 3, values\.numel\(\): 4"):
            torch.sparse_csr_tensor(torch.tensor(crow_indices), torch.tensor([0, 1, 0]), torch.tensor(values), size,
=======
                                    r"number of dimensions of crow_indices and col_indices must be the same"):
            torch.sparse_csr_tensor(crow_indices, col_indices.repeat(2, 1), values, size,
                                    device=device)

        with self.assertRaisesRegex(RuntimeError,
                                    r"number of dimensions of indices and values must be the same"):
            torch.sparse_csr_tensor(crow_indices, col_indices, values.repeat(2, 1), size,
                                    device=device)

        with self.assertRaisesRegex(RuntimeError,
                                    r"number of dimensions of indices must be one less"):
            torch.sparse_csr_tensor(crow_indices.repeat(2, 1), col_indices.repeat(2, 1), values.repeat(2, 1), size,
                                    device=device)

        with self.assertRaisesRegex(RuntimeError,
                                    r"all batch dimensions of the provided size \(\[2\]\), indices \(\[2\], \[3\]\),"
                                    r" and values \(\[4\]\) must be the same"):
            torch.sparse_csr_tensor(crow_indices.repeat(2, 1), col_indices.repeat(3, 1), values.repeat(4, 1), (2, 2, 10),
>>>>>>> b0863391
                                    device=device)

    def test_factory_indices_invariants_check(self, device):
        crow_indices = [0, 2, 4]
        col_indices = [0, 1, 0, 1]
        values = [1, 2, 3, 4]
        size = (2, 10)
        with self.assertRaisesRegex(RuntimeError, "0th value of crow_indices must be 0."):
            torch.sparse_csr_tensor(torch.tensor([-1, 0, 4]), torch.tensor(col_indices), torch.tensor(values), size,
                                    device=device)

        with self.assertRaisesRegex(RuntimeError,
                                    "last value of crow_indices should be equal to the length of col_indices."):
            torch.sparse_csr_tensor(torch.tensor([0, 2, 5]), torch.tensor(col_indices), torch.tensor(values), size,
                                    device=device)

        with self.assertRaisesRegex(RuntimeError,
                                    r"at position i \= 2," +
                                    r" this condition crow_indices\[i - 1\] <\= crow_indices\[i\] fails"):
            torch.sparse_csr_tensor(torch.tensor([0, 5, 4]), torch.tensor(col_indices), torch.tensor(values), size,
                                    device=device)

        with self.assertRaisesRegex(RuntimeError, r"col_indices\.min\(\) should be greater or equal to zero"):
            torch.sparse_csr_tensor(torch.tensor(crow_indices), torch.tensor([0, -1, 0, 1]), torch.tensor(values), size,
                                    device=device)

        with self.assertRaisesRegex(RuntimeError, r"size\(1\) should be greater than col_indices\.max\(\)"):
            torch.sparse_csr_tensor(torch.tensor(crow_indices), torch.tensor([0, 11, 0, 1]), torch.tensor(values), size,
                                    device=device)

    @onlyCUDA
    @dtypes(*all_types_and_complex_and(torch.half, torch.bool, torch.bfloat16))
    def test_factory_device_type_inference(self, device, dtype):
        cpu_cuda = ('cpu', 'cuda')
        cpu_cuda_none = cpu_cuda + (None,)
        for crow_indices_device, col_indices_device, values_device, device in itertools.product(cpu_cuda,
                                                                                                cpu_cuda,
                                                                                                cpu_cuda,
                                                                                                cpu_cuda_none):
            for index_dtype in [torch.int32, torch.int64]:
                crow_indices = torch.tensor([0, 2, 4], dtype=index_dtype, device=crow_indices_device)
                col_indices = torch.tensor([0, 1, 0, 1], dtype=index_dtype, device=col_indices_device)
                values = torch.tensor([1, 2, 3, 4], dtype=dtype, device=values_device)
                if device is None and (crow_indices_device != col_indices_device or
                                       crow_indices_device != values_device):
                    with self.assertRaises(RuntimeError):
                        torch.sparse_csr_tensor(crow_indices,
                                                col_indices,
                                                values,
                                                size=(2, 10),
                                                device=device)
                else:
                    t = torch.sparse_csr_tensor(crow_indices,
                                                col_indices,
                                                values,
                                                size=(2, 10),
                                                device=device)
                    should_be_cuda = (device == 'cuda' or (device is None and values_device == 'cuda'))
                    self.assertEqual(should_be_cuda, t.is_cuda)
                    t.crow_indices().dtype == index_dtype
                    t.col_indices().dtype == index_dtype
                    t.values().dtype == dtype
                    t.crow_indices().device == t.values().device
                    t.col_indices().device == t.values().device

    def test_sparse_csr_print(self, device):
        orig_maxDiff = self.maxDiff
        self.maxDiff = None
        shape_nnz = [
            ((10, 10), 10),
            ((100, 10), 10),
            ((1000, 10), 10)
        ]
        printed = []
        for shape, nnz in shape_nnz:
            values_shape = torch.Size((nnz,))
            col_indices_shape = torch.Size((nnz,))
            crow_indices_shape = torch.Size((shape[0] + 1,))
            printed.append("# shape: {}".format(torch.Size(shape)))
            printed.append("# nnz: {}".format(nnz))
            printed.append("# crow_indices shape: {}".format(crow_indices_shape))
            printed.append("# col_indices shape: {}".format(col_indices_shape))
            printed.append("# values_shape: {}".format(values_shape))
            for index_dtype in [torch.int32, torch.int64]:
                for dtype in floating_types():
                    printed.append("########## {}/{} ##########".format(dtype, index_dtype))
                    x = torch.sparse_csr_tensor(torch.tensor([0, 2, 4], dtype=index_dtype),
                                                torch.tensor([0, 1, 0, 1], dtype=index_dtype),
                                                torch.tensor([1, 2, 3, 4]), dtype=dtype, device=device)
                    printed.append("# sparse tensor")
                    printed.append(str(x))
                    printed.append("# _crow_indices")
                    printed.append(str(x.crow_indices()))
                    printed.append("# _col_indices")
                    printed.append(str(x.col_indices()))
                    printed.append("# _values")
                    printed.append(str(x.values()))
                    printed.append('')
                printed.append('')
        self.assertExpected('\n'.join(printed))
        self.maxDiff = orig_maxDiff

    @dtypes(*all_types_and_complex_and(torch.half, torch.bool, torch.bfloat16))
    def test_sparse_csr_from_dense(self, device, dtype):
        dense = torch.tensor([[4, 5, 0], [0, 0, 0], [1, 0, 0]], dtype=dtype, device=device)
        sparse = dense.to_sparse_csr()
        self.assertEqual(torch.tensor([0, 2, 2, 3], dtype=torch.int64), sparse.crow_indices())
        self.assertEqual(torch.tensor([0, 1, 0], dtype=torch.int64), sparse.col_indices())
        self.assertEqual(torch.tensor([4, 5, 1], dtype=dtype), sparse.values())

        dense = torch.tensor([[0, 0, 0], [0, 0, 1], [1, 0, 0]], dtype=dtype, device=device)
        sparse = dense.to_sparse_csr()
        self.assertEqual(torch.tensor([0, 0, 1, 2], dtype=torch.int64), sparse.crow_indices())
        self.assertEqual(torch.tensor([2, 0], dtype=torch.int64), sparse.col_indices())
        self.assertEqual(torch.tensor([1, 1], dtype=dtype), sparse.values())

        dense = torch.tensor([[2, 2, 2], [2, 2, 2], [2, 2, 2]], dtype=dtype, device=device)
        sparse = dense.to_sparse_csr()
        self.assertEqual(torch.tensor([0, 3, 6, 9], dtype=torch.int64), sparse.crow_indices())
        self.assertEqual(torch.tensor([0, 1, 2] * 3, dtype=torch.int64), sparse.col_indices())
        self.assertEqual(torch.tensor([2] * 9, dtype=dtype), sparse.values())

    @dtypes(*all_types_and_complex_and(torch.half, torch.bool, torch.bfloat16))
    def test_sparse_csr_to_dense(self, device, dtype):
        mn = [5, 2, 0]
        for (m, n) in itertools.product(mn, mn):
            size = (m, n)
            dense = make_tensor(size, dtype=dtype, device=device)
            sparse = dense.to_sparse_csr()
            self.assertEqual(sparse.to_dense(), dense)

        crow_indices = torch.tensor([0, 3, 5])
        col_indices = torch.tensor([0, 1, 2, 0, 1])
        values = torch.tensor([1, 2, 1, 3, 4], dtype=dtype)
        csr = torch.sparse_csr_tensor(crow_indices, col_indices,
                                      values, dtype=dtype, device=device)
        dense = torch.tensor([[1, 2, 1], [3, 4, 0]], dtype=dtype, device=device)
        self.assertEqual(csr.to_dense(), dense)

    @skipMeta
    @skipCPUIfNoMklSparse
    @coalescedonoff
    @dtypes(torch.double)
    def test_coo_to_csr_convert(self, device, dtype, coalesced):
        with self.assertRaisesRegex(RuntimeError, "Input is supposed to be a vector"):
            torch._convert_indices_from_coo_to_csr(
                torch.randint(100, (5, 5), device=device),
                size=100)

        size = (5, 5)
        sparse_dim = 2
        nnz = 10
        sparse_coo, _, _ = self.genSparseTensor(size, sparse_dim, nnz, coalesced, device, dtype)
        sparse_csr = sparse_coo.to_sparse_csr()

        self.assertTrue(sparse_csr.is_sparse_csr)
        self.assertEqual(sparse_csr.to_dense(), sparse_coo.to_dense())

        vec = torch.randn((5, 1), dtype=dtype, device=device)
        coo_product = sparse_coo.matmul(vec)
        csr_product = sparse_csr.matmul(vec)

        self.assertEqual(coo_product, csr_product)

        vec = torch.randn((100, 1), dtype=dtype, device=device)
        index = torch.tensor([
            [1, 0, 35, 14, 39, 6, 71, 66, 40, 27],
            [92, 31, 62, 50, 22, 65, 89, 74, 56, 34],
        ], dtype=torch.int32)
        values = torch.tensor([1, 2, 3, 4, 5, 6, 7, 8, 9, 10], dtype=dtype, device=device)
        coo = torch.sparse_coo_tensor(index, values, torch.Size([100, 100]), dtype=dtype, device=device)
        csr = coo.to_sparse_csr()

        self.assertEqual(coo.matmul(vec), csr.matmul(vec))

        col_indices = torch.tensor([
            31, 92, 65, 50, 34, 62, 22, 56, 74, 89
        ], dtype=torch.int64, device=device)
        self.assertEqual(csr.col_indices(), col_indices)

        values = torch.tensor([2, 1, 6, 4, 10, 3, 5, 9, 8, 7], dtype=dtype, device=device)
        self.assertEqual(csr.values(), values)

    @parametrize("blocksize", [2, 4])
    @parametrize("shape", [(24, 24), (12, 24)])
    @dtypes((torch.double, torch.int32), (torch.double, torch.int64))
    @unittest.skipIf(not TEST_SCIPY, "SciPy not found")
    @skipMeta
    def test_csr_to_block_csr(self, device, dtypes, shape, blocksize):
        dtype, index_dtype = dtypes
        m, k = shape
        nnz = random.randint(0, m * k)
        t = self.genSparseCSRTensor((m * blocksize, k * blocksize), nnz, dtype=dtype,
                                    device=device, index_dtype=index_dtype)
        st = sp.csr_matrix((t.values().cpu(), t.col_indices().cpu(), t.crow_indices().cpu()), shape=tuple(t.size()))
        block_t = torch.sparse._csr_to_block_csr(t, (blocksize, blocksize))
        self.assertEqual(block_t.values().dim(), 3)
        block_st = st.tobsr(blocksize=(blocksize, blocksize))
        self.assertEqual(block_t.values().cpu(), block_st.data)
        self.assertEqual(block_t.col_indices().cpu(), torch.tensor(block_st.indices).to(index_dtype))
        self.assertEqual(block_t.crow_indices().cpu(), torch.tensor(block_st.indptr).to(index_dtype))

    @dtypes(torch.double)
    @unittest.skipIf(not TEST_SCIPY, "SciPy not found")
    def test_csr_to_block_csr_errors(self, device, dtype):
        for index_dtype in [torch.int32, torch.int64]:
            nnz = 15
            t = self.genSparseCSRTensor((16, 16), nnz, dtype=dtype,
                                        device=device, index_dtype=index_dtype)
            with self.assertRaisesRegex(RuntimeError, "must be square."):
                block_t = torch.sparse._csr_to_block_csr(t, (2, 3))

            with self.assertRaisesRegex(RuntimeError, r"size \(16, 16\) with block size \(5, 5\)"):
                block_t = torch.sparse._csr_to_block_csr(t, (5, 5))

    @dtypes(*all_types_and_complex_and(torch.half, torch.bool, torch.bfloat16))
    def test_sparse_csr_from_dense_convert_error(self, device, dtype):
        size = (4, 2, 4)
        dense = make_tensor(size, dtype=dtype, device=device)

        with self.assertRaisesRegex(RuntimeError, "Only 2D"):
            sparse = dense.to_sparse_csr()

    # TODO: Support auto generation of device check for sparse tensors
    # See: https://github.com/pytorch/pytorch/issues/59058
    @onlyCUDA
    @dtypes(torch.double)
    def test_matmul_device_mismatch(self, device, dtype):
        cpu = torch.rand((10, 10))
        cuda = cpu.cuda()
        for s, m1, m2 in itertools.product((cpu, cuda), repeat=3):
            csr = m1.to_sparse()
            if s.device == csr.device == m2.device:
                torch.addmm(s, csr, m2)
            else:
                with self.assertRaisesRegex(RuntimeError, "Expected all tensors to be on the same device"):
                    torch.addmm(s, csr, m2)

    @skipCPUIfNoMklSparse
    @skipCUDAIfNoCusparseGeneric
    @dtypes(*floating_and_complex_types())
    @dtypesIfCUDA(*floating_and_complex_types_and(
                  *[torch.half] if SM53OrLater else [],
                  *[torch.bfloat16] if SM80OrLater else []))
    def test_csr_matvec(self, device, dtype):
        side = 100
        for index_dtype in [torch.int32, torch.int64]:
            csr = self.genSparseCSRTensor((side, side), 1000, device=device, dtype=dtype, index_dtype=index_dtype)
            vec = torch.randn(side, dtype=dtype, device=device)

            res = csr.matmul(vec)
            expected = csr.to_dense().matmul(vec)

            self.assertEqual(res, expected)

            bad_vec = torch.randn(side + 10, dtype=dtype, device=device)
            err_msg = "size mismatch, got"
            with self.assertRaisesRegex(RuntimeError, err_msg):
                csr.matmul(bad_vec)

    @onlyCUDA
    @unittest.skipIf(not CUDA11OrLater, "Only CUDA 11+ is supported")
    @dtypes(torch.float32, torch.float64, torch.complex64, torch.complex128)
    def test_baddbmm(self, device, dtype):
        def run_test(c, a, a_batched, b, op_b=False, op_out=False, *, dtype=None, device=None):
            alpha = complex(random.random(), random.random()) if dtype.is_complex else random.random()
            beta = complex(random.random(), random.random()) if dtype.is_complex else random.random()
            b = b.mH if (op_b and a.shape == b.shape) else b

            actual = torch.baddbmm(c, a_batched, b, alpha=alpha, beta=beta)

            out = torch.empty_like(c.mH if op_out and a.shape == b.shape else c)
            torch.baddbmm(c, a_batched, b, alpha=alpha, beta=beta, out=out)

            expected = [torch.addmm(c[i], a, b[i], alpha=alpha, beta=beta) for i in range(c.shape[0])]
            expected = torch.stack(expected, 0)

            self.assertEqual(actual, out)
            self.assertEqual(actual, expected)

        for index_dtype in [torch.int32, torch.int64]:
            for (m, n, k), batch_size, noncontiguous in zip(itertools.product([2, 5], repeat=3), [1, 3], [True, False]):
                nnz = random.randint(0, m * k)
                a = self.genSparseCSRTensor((m, k), nnz, dtype=dtype, device=device, index_dtype=index_dtype)

                # a_batched is a regular CSR tensor but with a batch dimension in the shape
                a_batched = torch._sparse_csr_tensor_unsafe(
                    a.crow_indices(), a.col_indices(), a.values(), (batch_size, m, k))

                b = make_tensor((batch_size, k, n), dtype=dtype, device=device, noncontiguous=noncontiguous)
                c = make_tensor((batch_size, m, n), dtype=dtype, device=device, noncontiguous=noncontiguous)
                for op_b, op_out in itertools.product([True, False], repeat=2):
                    run_test(c, a, a_batched, b, op_b, op_out, dtype=dtype, device=device)

    @onlyCUDA
    @unittest.skipIf(not CUDA11OrLater, "Only CUDA 11+ is supported")
    @skipCUDAIfNoCusparseGeneric
    @dtypes(torch.float32, torch.float64, torch.complex64, torch.complex128)
    def test_bmm(self, device, dtype):
        def run_test(a, a_batched, b, op_b=False, op_out=False, *, dtype=None, device=None):
            b = b.mH if (op_b and a.shape == b.shape) else b

            actual = torch.bmm(a_batched, b)

            out = torch.empty_like(actual.mH if op_out and a.shape == b.shape else actual)
            torch.bmm(a_batched, b, out=out)

            expected = [torch.mm(a, b[i]) for i in range(b.shape[0])]
            expected = torch.stack(expected, 0)

            self.assertEqual(actual, out)
            self.assertEqual(actual, expected)

        for index_dtype in [torch.int32, torch.int64]:
            for (m, n, k), batch_size, noncontiguous in zip(itertools.product([2, 5], repeat=3), [1, 3], [True, False]):
                nnz = random.randint(0, m * k)
                a = self.genSparseCSRTensor((m, k), nnz, dtype=dtype, device=device, index_dtype=index_dtype)

                # a_batched is a regular CSR tensor but with a batch dimension in the shape
                a_batched = torch._sparse_csr_tensor_unsafe(
                    a.crow_indices(), a.col_indices(), a.values(), (batch_size, m, k))

                b = make_tensor((batch_size, k, n), dtype=dtype, device=device, noncontiguous=noncontiguous)
                for op_b, op_out in itertools.product([True, False], repeat=2):
                    run_test(a, a_batched, b, op_b, op_out, dtype=dtype, device=device)

    def run_test_block_addmm_addmv(self, addmv_addmm, c, a, b, op_b=False, op_out=False, *, dtype=None, device=None):
        alpha = complex(random.random(), random.random()) if dtype.is_complex else random.random()
        beta = complex(random.random(), random.random()) if dtype.is_complex else random.random()
        b = b.mH if (op_b and a.shape == b.shape) else b

        actual = addmv_addmm(c, a, b, alpha=alpha, beta=beta)

        out = torch.empty_like(c.mH if op_out and a.shape == b.shape else c)
        addmv_addmm(c, a, b, alpha=alpha, beta=beta, out=out)

        a_bsr = sp.bsr_matrix(
            (
                a.values().cpu().numpy(),
                a.col_indices().cpu().numpy(),
                a.crow_indices().cpu().numpy(),
            ),
            shape=a.shape,
        )
        expected = alpha * (a_bsr * b.cpu().resolve_conj().numpy()) + beta * c.cpu().numpy()
        self.assertEqual(actual, out)
        self.assertEqual(actual, expected)

    # TODO: block_size 1 is broken
    @parametrize("block_size", [2, 3])
    @parametrize("index_dtype", [torch.int32, torch.int64])
    @skipCPUIfNoMklSparse
    @unittest.skipIf(not TEST_SCIPY, "SciPy not found")
    @dtypes(torch.float32, torch.float64, torch.complex64, torch.complex128)
    def test_block_addmm(self, device, dtype, index_dtype, block_size):
        for (m, n, k), noncontiguous in zip(itertools.product([2, 5], repeat=3), [True, False]):
            nnz = random.randint(0, m * k)
            if not noncontiguous:
                a = self.genSparseCSRTensor((m * block_size, k * block_size), nnz,
                                            dtype=dtype, device=device, index_dtype=index_dtype)
                a = torch.sparse._csr_to_block_csr(a, (block_size, block_size))
            else:
                a = self.genSparseCSRTensor((m, k), nnz, dtype=dtype, device=device, index_dtype=index_dtype)
                a_data = make_tensor((nnz, block_size, block_size), dtype=dtype, device=device)
                a_data = a_data.mT if noncontiguous else a_data   # Test column-major blocks
                a = torch._sparse_csr_tensor_unsafe(a.crow_indices(), a.col_indices(),
                                                    a_data, (m * block_size, k * block_size))
            b = make_tensor((k * block_size, n * block_size), dtype=dtype, device=device, noncontiguous=noncontiguous)
            c = make_tensor((m * block_size, n * block_size), dtype=dtype, device=device, noncontiguous=noncontiguous)
            for op_b, op_out in itertools.product([True, False], repeat=2):
                self.run_test_block_addmm_addmv(torch.addmm, c, a, b, op_b, op_out, dtype=dtype, device=device)

    @parametrize("block_size", [2, 3])
    @parametrize("index_dtype", [torch.int32, torch.int64])
    @skipCPUIfNoMklSparse
    @unittest.skipIf(not TEST_SCIPY, "SciPy not found")
    @dtypes(torch.float32, torch.float64, torch.complex64, torch.complex128)
    def test_block_addmv(self, device, dtype, index_dtype, block_size):
        # TODO: Explicitly disable block size 1 support
        # if (TEST_WITH_ROCM or not TEST_CUSPARSE_GENERIC) and block_size == 1:
        #     return
        for (m, k), noncontiguous in zip(itertools.product([2, 5], repeat=2), [True, False]):
            nnz = random.randint(0, m * k)
            if not noncontiguous:
                a = self.genSparseCSRTensor((m * block_size, k * block_size), nnz,
                                            dtype=dtype, device=device, index_dtype=index_dtype)
                a = torch.sparse._csr_to_block_csr(a, (block_size, block_size))
            else:
                a = self.genSparseCSRTensor((m, k), nnz, dtype=dtype, device=device, index_dtype=index_dtype)
                a_data = make_tensor((nnz, block_size, block_size), dtype=dtype, device=device)
                a_data = a_data.mT if noncontiguous else a_data   # Test column-major blocks
                a = torch._sparse_csr_tensor_unsafe(a.crow_indices(), a.col_indices(),
                                                    a_data, (m * block_size, k * block_size))
            b = make_tensor((k * block_size,), dtype=dtype, device=device, noncontiguous=noncontiguous)
            c = make_tensor((m * block_size,), dtype=dtype, device=device, noncontiguous=noncontiguous)
            self.run_test_block_addmm_addmv(torch.addmv, c, a, b, dtype=dtype, device=device)

    @parametrize("block_size", [2, 3])
    @parametrize("index_dtype", [torch.int32, torch.int64])
    @skipCPUIfNoMklSparse
    @unittest.skipIf(not TEST_SCIPY, "SciPy not found")
    @dtypes(torch.float32, torch.float64, torch.complex64, torch.complex128)
    def test_block_triangular_solve(self, device, dtype, index_dtype, block_size):
        def run_test(a, b, upper, transpose, unitriangular, op_out):
            if unitriangular and self.device_type == 'cpu':
                # TODO: When unitriangular=True results are not correct on CPU
                return

            actual = torch.triangular_solve(b, a, upper=upper, unitriangular=unitriangular, transpose=transpose)
            actual_X = actual.solution
            actual_A_clone = actual.cloned_coefficient
            self.assertTrue(actual_A_clone.numel() == 0)
            if a._nnz() == 0:
                self.assertTrue(actual_X.isnan().all())
                return

            # TODO: replace with torch method when implemented to_dense() on block sparse tensor
            a_bsr = sp.bsr_matrix(
                (
                    a.values().cpu().numpy(),
                    a.col_indices().cpu().numpy(),
                    a.crow_indices().cpu().numpy(),
                ),
                shape=a.shape,
            )
            expected_X, _ = torch.triangular_solve(
                b,
                torch.tensor(a_bsr.todense(), device=device),
                transpose=transpose,
                upper=upper,
                unitriangular=unitriangular)

            if expected_X.isnan().any():
                # TODO: zeros on the diagonal are not handled for CPU path
                # there's no way to query this info from MKL
                if self.device_type == 'cuda':
                    self.assertTrue(actual_X.isnan().all())
                return

            self.assertEqual(actual_X, expected_X)

            out = torch.empty_like(b.mH if op_out and a.shape == b.shape else b)
            torch.triangular_solve(
                b, a,
                upper=upper, unitriangular=unitriangular, transpose=transpose, out=(out, actual_A_clone)
            )
            self.assertEqual(out, actual_X)
            self.assertEqual(out, expected_X)

        for (m, k), noncontiguous in zip(itertools.product([2, 5], repeat=2), [True, False]):
            nnz = random.randint(0, m * m)
            if not noncontiguous:
                a = self.genSparseCSRTensor((m * block_size, m * block_size), nnz,
                                            dtype=dtype, device=device, index_dtype=index_dtype)
                a = torch.sparse._csr_to_block_csr(a, (block_size, block_size))
            else:
                a = self.genSparseCSRTensor((m, m), nnz, dtype=dtype, device=device, index_dtype=index_dtype)
                a_data = make_tensor((nnz, block_size, block_size), dtype=dtype, device=device)
                a_data = a_data.mT if noncontiguous else a_data  # Test column-major blocks
                a = torch._sparse_csr_tensor_unsafe(a.crow_indices(), a.col_indices(),
                                                    a_data, (m * block_size, m * block_size))
            b = make_tensor((m * block_size, k), dtype=dtype, device=device, noncontiguous=noncontiguous)

            for (upper, unitriangular, transpose, op_out) in itertools.product([True, False], repeat=4):
                run_test(a, b, upper, unitriangular, transpose, op_out)

    @skipCPUIfNoMklSparse
    @dtypes(torch.double)
    def test_mm(self, device, dtype):
        def test_shape(di, dj, dk, nnz0=None, nnz1=None):
            for index_dtype in [torch.int32, torch.int64]:
                alpha = random.random()
                beta = random.random()

                def _test(t, x, y):
                    # res = beta * t  + alpha * (x @ y)
                    res = torch.addmm(t, x, y, beta=beta, alpha=alpha)
                    expected = torch.addmm(t, x.to_dense(), y.to_dense(), beta=beta, alpha=alpha)
                    self.assertEqual(res, expected)

                    res = torch.addmm(t, x, y)
                    expected = torch.addmm(t, x.to_dense(), y.to_dense())
                    self.assertEqual(res, expected)

                    res = torch.mm(x, y)
                    expected = torch.mm(x.to_dense(), y.to_dense())
                    self.assertEqual(res, expected)

                if nnz0 is None:
                    nnz0 = random.randint(di * dk // 2, di * dk)
                t = torch.randn(di, dj, dtype=dtype, device=device)
                x = self.genSparseCSRTensor((di, dk), nnz0, device=device, dtype=dtype, index_dtype=index_dtype)
                y = torch.randn(dk, dj, dtype=dtype, device=device)
                _test(t, x, y)

                if nnz1 is None:
                    nnz1 = random.randint(dk * dj // 2, dk * dj)
                t = torch.randn(di, dj, dtype=dtype, device=device)
                x = torch.randn(di, dk, dtype=dtype, device=device)
                y = self.genSparseCSRTensor((dk, dj), nnz1, device=device, dtype=dtype, index_dtype=index_dtype)
                _test(t, x, y)

        for i in range(2, 5):
            for j in range(2, 8):
                for k in range(2, 8):
                    test_shape(i, j, k)
        test_shape(4, 4, 4, 0, 0)

    @skipCPUIfNoMklSparse
    @dtypes(*floating_and_complex_types())
    @dtypesIfCUDA(*floating_and_complex_types_and(
                  *[torch.half] if SM53OrLater and TEST_CUSPARSE_GENERIC else [],
                  *[torch.bfloat16] if SM80OrLater and TEST_CUSPARSE_GENERIC else []))
    @precisionOverride({torch.bfloat16: 1e-2, torch.float16: 1e-2})
    def test_sparse_mm(self, device, dtype):
        def test_shape(d1, d2, d3, nnz, transposed, index_dtype):
            if transposed:
                D = torch.randn(d3, d2, dtype=dtype, device=device).t_()
            else:
                D = torch.randn(d2, d3, dtype=dtype, device=device)
            S = self.genSparseCSRTensor((d1, d2), nnz, device=device, dtype=dtype, index_dtype=index_dtype)
            S_dense = S.to_dense()
            self.assertEqual(torch.sparse.mm(S, D), torch.mm(S_dense, D))

        for index_dtype in [torch.int32, torch.int64]:
            test_shape(7, 8, 9, 20, False, index_dtype)
            test_shape(7, 8, 9, 20, True, index_dtype)

    @dtypes(*floating_and_complex_types())
    @dtypesIfCUDA(*floating_and_complex_types_and(
                  *[torch.half] if SM53OrLater and TEST_CUSPARSE_GENERIC else [],
                  *[torch.bfloat16] if SM80OrLater and TEST_CUSPARSE_GENERIC else []))
    @precisionOverride({torch.bfloat16: 1e-2, torch.float16: 1e-2})
    def test_sparse_addmm(self, device, dtype):
        def test_shape(m, n, p, nnz, broadcast, index_dtype, alpha_beta=None):
            if alpha_beta is None:
                alpha = random.random()
                beta = random.random()
            else:
                alpha, beta = alpha_beta
            if broadcast:
                D1 = make_tensor((), dtype=dtype, device=device)
            else:
                D1 = make_tensor([n, p], dtype=dtype, device=device)
            D2 = make_tensor([m, p], dtype=dtype, device=device)
            S = self.genSparseCSRTensor([n, m], nnz, dtype=dtype, device=device, index_dtype=index_dtype)
            S_dense = S.to_dense()
            Y = torch.sparse.addmm(D1, S, D2, beta=beta, alpha=alpha)
            Y_dense = torch.addmm(D1, S_dense, D2, beta=beta, alpha=alpha)
            self.assertEqual(Y, Y_dense)

        for index_dtype in [torch.int32, torch.int64]:
            test_shape(7, 8, 9, 20, False, index_dtype, None)
            test_shape(7, 8, 9, 20, True, index_dtype, None)
            test_shape(7, 8, 9, 20, False, index_dtype, (1, 0))
            test_shape(7, 8, 9, 20, True, index_dtype, (1, 0))
            test_shape(7, 8, 9, 20, False, index_dtype, (1, 1))
            test_shape(7, 8, 9, 20, True, index_dtype, (1, 1))

    @skipCPUIfNoMklSparse
    @dtypes(*floating_and_complex_types())
    @precisionOverride({torch.double: 1e-8, torch.float: 1e-4, torch.bfloat16: 0.6,
                        torch.half: 1e-1, torch.cfloat: 1e-4, torch.cdouble: 1e-8})
    @dtypesIfCUDA(*floating_types_and(torch.complex64,
                                      *[torch.bfloat16] if SM80OrLater else [],
                                      *[torch.half] if SM53OrLater else [],
                                      *[torch.complex128] if CUSPARSE_SPMM_COMPLEX128_SUPPORTED else []))
    @skipCUDAIf(
        not _check_cusparse_spgemm_available(),
        "cuSparse Generic API SpGEMM is not available"
    )
    def test_addmm_all_sparse_csr(self, device, dtype):
        M = torch.randn(10, 25, device=device).to(dtype)
        m1 = torch.randn(10, 50, device=device).to(dtype)
        m2 = torch.randn(50, 25, device=device).to(dtype)
        _test_addmm_addmv(self, torch.addmm, M, m1, m2, layout=torch.sparse_csr, mode="all_sparse")

        # Test 0-strided
        M = torch.randn(10, 1, device=device).to(dtype).expand(10, 25)
        m1 = torch.randn(10, 1, device=device).to(dtype).expand(10, 50)
        m2 = torch.randn(50, 25, device=device).to(dtype)
        _test_addmm_addmv(self, torch.addmm, M, m1, m2, layout=torch.sparse_csr, mode="all_sparse")

        # Test beta=0, M=nan
        M = torch.full((10, 25), float('nan'), device=device).to(dtype)
        m1 = torch.randn(10, 50, device=device).to(dtype)
        m2 = torch.randn(50, 25, device=device).to(dtype)
        _test_addmm_addmv(self, torch.addmm, M, m1, m2, beta=0, layout=torch.sparse_csr, mode="all_sparse")

        # Test transpose
        for t1, t2, t3, t4 in itertools.product([True, False], repeat=4):
            def maybe_transpose(cond, m):
                if not cond:
                    return m
                return m.t().clone(memory_format=torch.contiguous_format).t()

            M = maybe_transpose(t1, torch.randn(10, 25, device=device).to(dtype))
            m1 = maybe_transpose(t2, torch.randn(10, 50, device=device).to(dtype))
            m2 = maybe_transpose(t3, torch.randn(50, 25, device=device).to(dtype))
            _test_addmm_addmv(self, torch.addmm, M, m1, m2, transpose_out=t4, layout=torch.sparse_csr, mode="all_sparse")

    @onlyCPU
    @skipCPUIfNoMklSparse
    @dtypes(*floating_and_complex_types())
    def test_addmm_dense_result(self, device, dtype):
        M = torch.randn(10, 25, device=device).to(dtype)
        m1 = torch.randn(10, 50, device=device).to(dtype)
        m2 = torch.randn(50, 25, device=device).to(dtype)
        _test_addmm_addmv(self, torch.addmm, M, m1, m2, layout=torch.sparse_csr, mode="dense_result")

        # Test 0-strided
        M = torch.randn(10, 1, device=device).to(dtype).expand(10, 25)
        m1 = torch.randn(10, 1, device=device).to(dtype).expand(10, 50)
        m2 = torch.randn(50, 25, device=device).to(dtype)
        _test_addmm_addmv(self, torch.addmm, M, m1, m2, layout=torch.sparse_csr, mode="dense_result")

        # Test beta=0, M=nan
        M = torch.full((10, 25), float('nan'), device=device).to(dtype)
        m1 = torch.randn(10, 50, device=device).to(dtype)
        m2 = torch.randn(50, 25, device=device).to(dtype)
        _test_addmm_addmv(self, torch.addmm, M, m1, m2, beta=0, layout=torch.sparse_csr, mode="dense_result")

        # Test transpose
        for t1, t2, t3, t4 in itertools.product([True, False], repeat=4):
            def maybe_transpose(cond, m):
                if not cond:
                    return m
                return m.t().clone(memory_format=torch.contiguous_format).t()

            M = maybe_transpose(t1, torch.randn(10, 25, device=device).to(dtype))
            m1 = maybe_transpose(t2, torch.randn(10, 50, device=device).to(dtype))
            m2 = maybe_transpose(t3, torch.randn(50, 25, device=device).to(dtype))
            _test_addmm_addmv(self, torch.addmm, M, m1, m2, transpose_out=t4, layout=torch.sparse_csr, mode="dense_result")

    @parametrize("k", [0, 1, 8])
    @parametrize("n", [0, 1, 10])
    @parametrize("m", [0, 1, 25])
    @skipCPUIfNoMklSparse
    @dtypes(*floating_and_complex_types())
    @dtypesIfCUDA(*floating_types_and(torch.complex64,
                                      *[torch.bfloat16] if SM80OrLater else [],
                                      *[torch.half] if SM53OrLater else [],
                                      *[torch.complex128] if CUSPARSE_SPMM_COMPLEX128_SUPPORTED else []))
    @skipCUDAIf(
        not _check_cusparse_spgemm_available(),
        "cuSparse Generic API SpGEMM is not available"
    )
    @precisionOverride({torch.double: 1e-8, torch.float: 1e-4, torch.bfloat16: 0.6,
                        torch.half: 1e-1, torch.cfloat: 1e-4, torch.cdouble: 1e-8})
    def test_addmm_sizes_all_sparse_csr(self, device, dtype, m, n, k):
        M = torch.randn(n, m, device=device).to(dtype)
        m1 = torch.randn(n, k, device=device).to(dtype)
        m2 = torch.randn(k, m, device=device).to(dtype)
        _test_addmm_addmv(self, torch.addmm, M, m1, m2, layout=torch.sparse_csr, mode="all_sparse")

        M = torch.randn(n, m, device=device).to(dtype).to_sparse_csr()
        m1 = torch.randn(n, k + 1, device=device).to(dtype).to_sparse_csr()
        m2 = torch.randn(k, m, device=device).to(dtype).to_sparse_csr()
        self.assertRaisesRegex(RuntimeError, f"{n}x{k + 1}.*{k}x{m}", lambda: torch.addmm(M, m1, m2))
        self.assertRaisesRegex(RuntimeError, f"{n}x{k + 1}.*{k}x{m}", lambda: torch.mm(m1, m2))

    @skipCPUIfNoMklSparse
    @dtypes(torch.float)
    def test_addmm_errors(self, device, dtype):
        # test that the errors are the same for dense and sparse versions
        import re

        def test1(*, is_sparse):
            # shapes must be compatible for matrix multiplication
            a = make_tensor((2, 3), dtype=dtype, device=device)
            if is_sparse:
                a_sparse = a.to_sparse_csr()
                return torch.addmm(a, a_sparse, a)
            else:
                return torch.addmm(a, a, a)

        def test2(*, is_sparse):
            # mat2 must be a matrix
            a = make_tensor((2, 3), dtype=dtype, device=device)
            if is_sparse:
                a_sparse = a.to_sparse_csr()
                return torch.addmm(a, a_sparse, a.unsqueeze(0))
            else:
                return torch.addmm(a, a, a.unsqueeze(0))

        def test3(*, is_sparse):
            # the first input needs to be 1D or 2D
            a = make_tensor((3, 3), dtype=dtype, device=device)
            if is_sparse:
                a_sparse = a.to_sparse_csr()
                return torch.addmm(a.unsqueeze(0), a_sparse, a)
            else:
                return torch.addmm(a.unsqueeze(0), a, a)

        for test in (test1, test2, test3):
            try:
                test(is_sparse=False)
            except RuntimeError as msg:
                with self.assertRaisesRegex(RuntimeError, re.escape(str(msg))):
                    test(is_sparse=True)

    @skipCPUIfNoMklSparse
    @dtypes(torch.float)
    def test_mm_errors(self, device, dtype):
        # test that the errors are the same for dense and sparse versions
        import re

        def test1(*, is_sparse):
            # shapes must be compatible for matrix multiplication
            a = make_tensor((2, 3), dtype=dtype, device=device)
            if is_sparse:
                a_sparse = a.to_sparse_csr()
                return torch.mm(a_sparse, a)
            else:
                return torch.mm(a, a)

        def test2(*, is_sparse):
            # mat2 must be a matrix
            a = make_tensor((2, 3), dtype=dtype, device=device)
            if is_sparse:
                a_sparse = a.to_sparse_csr()
                return torch.mm(a_sparse, a.unsqueeze(0))
            else:
                return torch.mm(a, a.unsqueeze(0))

        for test in (test1, test2):
            try:
                test(is_sparse=False)
            except RuntimeError as msg:
                with self.assertRaisesRegex(RuntimeError, re.escape(str(msg))):
                    test(is_sparse=True)

    @dtypes(torch.float, torch.double)
    def test_add(self, device, dtype):
        def _test_spadd_shape(nnz, shape):
            x = self.genSparseCSRTensor(shape, nnz, dtype=dtype, device=device, index_dtype=torch.int32)
            y = torch.randn(*shape, dtype=dtype, device=device)
            r = random.random()

            res = torch.add(y, x, alpha=r)
            expected = y + r * x.to_dense()
            self.assertEqual(res, expected)

            # Non contiguous dense tensor
            s = list(shape)
            s[0] = shape[-1]
            s[-1] = shape[0]
            y = torch.randn(*s, dtype=torch.double, device=device)
            y.transpose_(0, len(s) - 1)
            r = random.random()

            res = torch.add(y, x, alpha=r)
            expected = y + r * x.to_dense()

            self.assertEqual(res, expected)

        _test_spadd_shape(10, [100, 100])
        _test_spadd_shape(0, [100, 100])
        _test_spadd_shape(10, [100, 1])
        _test_spadd_shape(10, [1, 100])

    @dtypes(torch.float, torch.double)
    def test_mul(self, device, dtype):
        def _test_spadd_shape(fn, nnz, shape):
            x = self.genSparseCSRTensor(shape, nnz, dtype=dtype, device=device, index_dtype=torch.int32)
            y = self.genSparseCSRTensor(shape, nnz, dtype=dtype, device=device, index_dtype=torch.int32)

            res = fn(y, x)
            expected = fn(y.to_dense(), x.to_dense()).to_sparse_csr()
            self.assertEqual(res, expected)

        _test_spadd_shape(torch.mul, 100, [100, 100])
        _test_spadd_shape(torch.mul, 0, [100, 100])
        _test_spadd_shape(torch.mul, 100, [100, 1])
        _test_spadd_shape(torch.mul, 100, [1, 100])

        s = torch.sparse_coo_tensor([[0], [1]], [5.0], (2, 3), device=device)
        s = s.to_sparse_csr()
        t23 = s.to_dense()

        if device == 'cpu':
            with self.assertRaisesRegex(RuntimeError, r"mul\(sparse_csr, dense\) is not supported"):
                s * t23
            with self.assertRaisesRegex(RuntimeError, r"mul\(dense, sparse_csr\) is not supported"):
                t23 * s
        elif device == 'cuda':
            with self.assertRaisesRegex(NotImplementedError, "CUDA"):
                s * t23
            with self.assertRaisesRegex(NotImplementedError, "CUDA"):
                t23 * s

    @skipCPUIfNoMklSparse
    @dtypes(torch.float32, torch.float64, torch.complex64, torch.complex128)
    def test_sparse_add(self, device, dtype):
        def run_test(m, n, index_dtype):

            if TEST_WITH_ROCM and dtype.is_complex:
                self.skipTest("ROCm doesn't work with complex dtype correctly.")

            alpha = random.random()
            nnz1 = random.randint(0, m * n)
            nnz2 = random.randint(0, m * n)
            nnz3 = random.randint(0, m * n)

            if TEST_WITH_ROCM:
                # ROCm fails when nnz = 0
                nnz1, nnz2, nnz3 = max(1, nnz1), max(1, nnz2), max(1, nnz3)

            S1 = self.genSparseCSRTensor([m, n], nnz1, dtype=dtype, device=device, index_dtype=index_dtype)
            S2 = self.genSparseCSRTensor([m, n], nnz2, dtype=dtype, device=device, index_dtype=index_dtype)
            S3 = self.genSparseCSRTensor([m, n], nnz3, dtype=dtype, device=device, index_dtype=index_dtype)

            expected = torch.add(S1.to_dense(), S2.to_dense(), alpha=alpha)
            actual = torch.add(S1, S2, alpha=alpha, out=S3)

            self.assertEqual(actual.to_dense(), expected)
            self.assertEqual(S3.to_dense(), expected)

        for index_dtype in [torch.int32, torch.int64]:
            for m, n in itertools.product([3, 5], [3, 5]):
                run_test(m, n, index_dtype)

    @dtypes(torch.float32, torch.float64, torch.complex64, torch.complex128)
    def test_sparse_add_errors(self, device, dtype):
        def run_test(index_type):
            a = self.genSparseCSRTensor((2, 2), 3, dtype=dtype, device=device, index_dtype=index_dtype)
            b = self.genSparseCSRTensor((2, 1), 2, dtype=dtype, device=device, index_dtype=index_dtype)
            with self.assertRaisesRegex(RuntimeError, "Expected input tensors to have the same shape"):
                torch.add(a, b)

        for index_dtype in [torch.int32, torch.int64]:
            run_test(index_dtype)

    @skipCPUIfNoMklSparse
    @skipCUDAIf(
        not _check_cusparse_triangular_solve_available(),
        "cuSparse Generic API SpSV is not available"
    )
    @dtypes(torch.float32, torch.float64, torch.complex64, torch.complex128)
    @precisionOverride({torch.float32: 1e-3, torch.complex64: 1e-3,
                        torch.float64: 1e-8, torch.complex128: 1e-8})
    def test_sparse_triangular_solve(self, device, dtype):

        def run_test(n, k, upper, unitriangular, transpose, zero):
            triangle_function = torch.triu if upper else torch.tril
            make_A = torch.zeros if zero else make_tensor
            A = make_A((n, n), dtype=dtype, device=device)
            A = triangle_function(A)
            A_sparse = A.to_sparse_csr()
            B = make_tensor((n, k), dtype=dtype, device=device)

            expected = torch.triangular_solve(B, A, upper=upper, unitriangular=unitriangular, transpose=transpose)
            expected_X = expected.solution

            actual = torch.triangular_solve(B, A_sparse, upper=upper, unitriangular=unitriangular, transpose=transpose)
            actual_X = actual.solution
            actual_A_clone = actual.cloned_coefficient
            self.assertTrue(actual_A_clone.numel() == 0)
            if A_sparse._nnz() == 0:
                self.assertTrue(actual_X.isnan().all())
                return
            self.assertEqual(actual_X, expected_X)

            # test out with C contiguous strides
            out = torch.empty_strided((n, k), (k, 1), dtype=dtype, device=device)
            torch.triangular_solve(
                B, A_sparse,
                upper=upper, unitriangular=unitriangular, transpose=transpose, out=(out, actual_A_clone)
            )
            self.assertEqual(out, expected_X)

            # test out with F contiguous strides
            out = torch.empty_strided((n, k), (1, n), dtype=dtype, device=device)
            torch.triangular_solve(
                B, A_sparse,
                upper=upper, unitriangular=unitriangular, transpose=transpose, out=(out, actual_A_clone)
            )
            self.assertEqual(out, expected_X)
            self.assertEqual(out.stride(), (1, n))

            # test out with discontiguous strides
            out = torch.empty_strided((2 * n, k), (1, 2 * n), dtype=dtype, device=device)[::2]
            if n > 0 and k > 0:
                self.assertFalse(out.is_contiguous())
                self.assertFalse(out.t().is_contiguous())
            before_stride = out.stride()
            torch.triangular_solve(
                B, A_sparse,
                upper=upper, unitriangular=unitriangular, transpose=transpose, out=(out, actual_A_clone)
            )
            self.assertEqual(out, expected_X)
            self.assertEqual(out.stride(), before_stride)

        ks = [0, 1, 3]
        ns = [5, 3, 0]
        for (k, n), (upper, unitriangular, transpose, zero) in itertools.product(itertools.product(ks, ns),
                                                                                 itertools.product([True, False], repeat=4)):
            run_test(n, k, upper, unitriangular, transpose, zero)

    @skipCUDAIfRocm
    @skipCUDAIf(
        not _check_cusparse_sddmm_available(),
        "cuSparse Generic API SDDMM is not available"
    )
    @dtypes(torch.float32, torch.float64, torch.complex64, torch.complex128)
    @precisionOverride({torch.float32: 1e-3, torch.complex64: 1e-3,
                        torch.float64: 1e-8, torch.complex128: 1e-8})
    def test_sampled_addmm(self, device, dtype):
        def run_test(c, a, b, op_a, op_b, *, alpha=None, beta=None):
            if dtype.is_complex:
                alpha = random.random() + 0.3j if alpha is None else alpha
                beta = random.random() + 0.6j if beta is None else beta
            else:
                alpha = random.random() if alpha is None else alpha
                beta = random.random() if beta is None else beta

            if op_a and a.shape == b.shape:
                a = a.mH
            if op_b and a.shape == b.shape:
                b = b.mH

            actual = torch.sparse.sampled_addmm(c, a, b, alpha=alpha, beta=beta)

            out = torch.sparse_csr_tensor(
                *map(torch.clone, (actual.crow_indices(), actual.col_indices())),
                torch.empty_like(actual.values()),
                size=c.shape
            )
            torch.sparse.sampled_addmm(c, a, b, alpha=alpha, beta=beta, out=out)

            spy_c = torch.sparse_csr_tensor(c.crow_indices(), c.col_indices(), torch.ones_like(c.values()), size=c.shape)
            expected = alpha * (a @ b) * spy_c.to_dense() + beta * c.to_dense()
            self.assertEqual(actual.to_dense(), out.to_dense())
            self.assertEqual(actual.to_dense(), expected)

        for index_dtype in [torch.int32, torch.int64]:
            for (m, n, k), noncontiguous in zip(itertools.product([2, 5], repeat=3), [True, False]):
                nnz = random.randint(0, m * n)
                c = self.genSparseCSRTensor((m, n), nnz, dtype=dtype, device=device, index_dtype=index_dtype)
                a = make_tensor((m, k), dtype=dtype, device=device, noncontiguous=noncontiguous)
                b = make_tensor((k, n), dtype=dtype, device=device, noncontiguous=noncontiguous)
                for op_a, op_b in itertools.product([True, False], repeat=2):
                    run_test(c, a, b, op_a, op_b)

    @skipCUDAIfRocm
    @skipCUDAIf(
        not _check_cusparse_sddmm_available(),
        "cuSparse Generic API SDDMM is not available"
    )
    @dtypes(torch.float32, torch.float64, torch.complex64, torch.complex128)
    def test_sampled_addmm_autograd(self, device, dtype):
        from torch.testing._internal.common_methods_invocations import sample_inputs_sparse_sampled_addmm

        samples = list(sample_inputs_sparse_sampled_addmm(None, device, dtype, requires_grad=True))

        for sample, dense_covector in zip(samples, [True, False]):
            c = sample.input
            a = sample.args[0]
            b = sample.args[1]

            # Compute sparse result
            output = torch.sparse.sampled_addmm(c, a, b, **sample.kwargs)
            covector = torch.randn_like(output).to_dense() if dense_covector else torch.randn_like(output)
            output.backward(covector)

            # Compute dense result and compare with sparse result
            c1, a1, b1 = map(lambda x: x.detach().to_dense().requires_grad_(True), [c, a, b])
            dense_output = sample.kwargs['alpha'] * (a1 @ b1) * torch.ones_like(c).to_dense() + sample.kwargs['beta'] * c1
            self.assertEqual(output, dense_output)
            dense_covector = covector.to_dense()
            dense_output.backward(dense_covector)
            self.assertEqual(c.grad, c1.grad)
            self.assertEqual(a.grad, a1.grad)
            self.assertEqual(b.grad, b1.grad)

    @skipCUDAIfRocm
    @onlyCUDA
    @skipCUDAIf(True, "Causes CUDA memory exception, see https://github.com/pytorch/pytorch/issues/72177")
    @skipCUDAIf(
        not _check_cusparse_sddmm_available(),
        "cuSparse Generic API SDDMM is not available"
    )
    @dtypes(torch.float32, torch.float64, torch.complex64, torch.complex128)
    @precisionOverride({torch.float32: 1e-3, torch.complex64: 1e-3,
                        torch.float64: 1e-8, torch.complex128: 1e-8})
    def test_sampled_addmm_zero_sized(self, device, dtype):
        def run_test(c, a, b):
            actual = torch.sparse.sampled_addmm(c, a, b)
            self.assertEqual(actual.shape, c.shape)

        for m, n, k in itertools.product([0, 5], repeat=3):
            c = torch.empty(m, n, dtype=dtype, device=device, layout=torch.sparse_csr)
            a = make_tensor((m, k), dtype=dtype, device=device)
            b = make_tensor((k, n), dtype=dtype, device=device)
            run_test(c, a, b)

    @skipCUDAIfRocm
    @onlyCUDA
    @skipCUDAIf(
        not _check_cusparse_sddmm_available(),
        "cuSparse Generic API SDDMM is not available"
    )
    @dtypes(torch.float32, torch.float64, torch.complex64, torch.complex128)
    def test_sampled_addmm_errors(self, device, dtype):
        # test that the errors are the same for dense and sparse sampled versions
        # import re

        # shapes must be compatible for matrix multiplication
        a = make_tensor((2, 3), dtype=dtype, device=device)
        a_sparse = a.to_sparse_csr()
        with self.assertRaisesRegex(RuntimeError, r"cannot be multiplied"):
            torch.sparse.sampled_addmm(a_sparse, a, a)

        # mat1 must be a matrix
        with self.assertRaisesRegex(RuntimeError, r"Expected mat1 to be a matrix"):
            torch.sparse.sampled_addmm(a_sparse, a.unsqueeze(0), a)

        # mat2 must be a matrix
        with self.assertRaisesRegex(RuntimeError, r"Expected mat2 to be a matrix"):
            torch.sparse.sampled_addmm(a_sparse, a, a.unsqueeze(0))

        a = make_tensor((2, 2), dtype=dtype, device=device)
        b = make_tensor((3, 3), dtype=dtype, device=device)
        b_sparse = b.to_sparse_csr()
        with self.assertRaisesRegex(RuntimeError, r"self dim 0 must match mat1 dim 0"):
            torch.sparse.sampled_addmm(b_sparse, a, a)

        b = make_tensor((2, 3), dtype=dtype, device=device)
        b_sparse = b.to_sparse_csr()
        with self.assertRaisesRegex(RuntimeError, r"self dim 1 must match mat2 dim 1"):
            torch.sparse.sampled_addmm(b_sparse, a, a)

        a = make_tensor((2, 2), dtype=dtype, device=device)
        a_sparse = a.to_sparse_csr()
        with self.assertRaisesRegex(RuntimeError, r"Expected mat1 to have strided layout"):
            torch.sparse.sampled_addmm(a_sparse, a_sparse, a_sparse)

        with self.assertRaisesRegex(RuntimeError, r"Expected mat2 to have strided layout"):
            torch.sparse.sampled_addmm(a_sparse, a, a_sparse)

    @skipMeta
    @dtypes(*all_types_and_complex_and(torch.half, torch.bool, torch.bfloat16))
    def test_coo_csr_conversion(self, device, dtype):
        for m, n in itertools.product([5, 2, 0], [5, 2, 0]):
            size = (m, n)
            dense = make_tensor(size, dtype=dtype, device=device)
            coo_sparse = dense.to_sparse()
            csr_sparse = coo_sparse.to_sparse_csr()

            self.assertEqual(csr_sparse.to_dense(), dense)

    @skipMeta
    @dtypes(*all_types_and_complex_and(torch.half, torch.bool, torch.bfloat16))
    def test_csr_coo_conversion(self, device, dtype):
        for m, n in itertools.product([5, 2, 0], [5, 2, 0]):
            size = (m, n)
            dense = make_tensor(size, dtype=dtype, device=device)
            csr_sparse = dense.to_sparse_csr()
            coo_sparse = csr_sparse.to_sparse()

            self.assertEqual(coo_sparse.to_dense(), dense)

    @ops(_sparse_csr_ops)
    def test_sparse_csr_consistency(self, device, dtype, op):
        samples = list(op.sample_inputs(device, dtype))

        # Fail early to prevent silent success with this test
        ndims_equals_2d = (s.input.ndim == 2 for s in samples)
        if not any(ndims_equals_2d):
            raise ValueError("Expected at least one 2D tensor in samples.")

        for sample in samples:
            assert torch.is_tensor(sample.input)
            # Sparse CSR only supports 2D tensors as inputs
            if sample.input.ndim != 2:
                continue
            # Reductions on sparse CSR require keepdim=True
            if isinstance(op, ReductionOpInfo):
                continue
            expected = op(sample.input)
            assert torch.is_tensor(expected)
            output = op(sample.input.to_sparse_csr())
            assert torch.is_tensor(output)

            self.assertEqual(output.to_dense(), expected)

    # Currently, there is no rule in PyTorch for filling zeros in the outputs
    #   from operations on Sparse CSR tensors. Hence only those operators are supported
    #   which have 0->0 correspondence, example: sin(0) = 0, tan(0) = 0 but
    #   cos(0) = 1 (and hence it's not supported).
    # Note: here, we do this test only for unary operators
    @ops(sparse_csr_unary_ufuncs)
    def test_zero_to_zero_correspondence_unary(self, device, dtype, op):
        zero = torch.zeros((1, 2), dtype=dtype, device=device)
        tensor_explicit_zeros = torch.sparse_csr_tensor([0, 1], [1], [0], dtype=dtype, device=device)

        output_zero = op(zero)
        expected_zero = zero.to(output_zero.dtype)

        output_explicit_zeros = op(tensor_explicit_zeros).to_dense()
        expected_explicit_zeros = tensor_explicit_zeros.to_dense().to(output_explicit_zeros.dtype)

        for (output, expected) in [
                (output_zero, expected_zero),
                (output_explicit_zeros, expected_explicit_zeros)
        ]:
            self.assertEqual(output, expected, f"This operator ({op.name}) should not be supported for "
                             "Sparse CSR as it breaks 0->0 correspondence.")

        for inp in [zero.to_sparse_csr(), tensor_explicit_zeros]:
            self.assertEqual(op(inp).values().numel(), inp.values().numel(),
                             f"{op.name} fails to preserve sparsity pattern.")

    @ops(sparse_csr_unary_ufuncs)
    def test_sparse_csr_unary_out(self, device, dtype, op):
        samples = op.sample_inputs(device, dtype)

        if not op.supports_out:
            self.skipTest("Skipped! Out not supported")

        for sample in samples:
            assert torch.is_tensor(sample.input)
            # Sparse CSR only supports 2D tensors as inputs
            # Fail early to prevent silent success with this test
            if sample.input.ndim != 2:
                raise ValueError("Expected 2D tensor but got tensor with dimension: {sample.input.ndim}.")

            sample.input = sample.input.to_sparse_csr()
            expect = op(sample.input, *sample.args, **sample.kwargs)

            out = self.genSparseCSRTensor(sample.input.size(), sample.input._nnz(),
                                          device=sample.input.device, dtype=expect.dtype,
                                          index_dtype=sample.input.crow_indices().dtype)
            op(sample.input, *sample.args, **sample.kwargs, out=out)

            self.assertEqual(out, expect)

    @ops(sparse_csr_unary_ufuncs)
    def test_sparse_csr_unary_inplace(self, device, dtype, op):
        samples = op.sample_inputs(device, dtype)

        if op.inplace_variant is None:
            self.skipTest("Skipped! Inplace variant not supported!")

        for sample in samples:
            assert torch.is_tensor(sample.input)
            # Sparse CSR only supports 2D tensors as inputs
            # Fail early to prevent silent success with this test
            if sample.input.ndim != 2:
                raise ValueError("Expected 2D tensor but got tensor with dimension: {sample.input.ndim}.")

            sample.input = sample.input.to_sparse_csr()
            expect = op(sample.input, *sample.args, **sample.kwargs)

            if not torch.can_cast(expect.dtype, dtype):
                with self.assertRaisesRegex(RuntimeError, "result type"):
                    op.inplace_variant(sample.input, *sample.args, **sample.kwargs)
                continue

            if sample.input.is_complex() and op.name == "abs":
                with self.assertRaisesRegex(RuntimeError, "not supported"):
                    op.inplace_variant(sample.input, *sample.args, **sample.kwargs)
                continue

            actual = op.inplace_variant(sample.input, *sample.args, **sample.kwargs)

            self.assertIs(actual, sample.input)
            self.assertEqual(actual, expect)

    @ops(sparse_csr_unary_ufuncs, dtypes=OpDTypes.supported, allowed_dtypes=[torch.double, torch.cdouble])
    def test_autograd_sparse_csr_unary(self, device, dtype, op):
        if op.name not in UNARY_EWISE_CSR_ALLOW_AUTOGRAD:
            self.skipTest(f"Skipped! Unary op {op.name} not supported with CSR input and autograd")

        samples = list(op.sample_inputs(device, dtype))

        # Fail early to prevent silent success with this test
        ndims_equals_2d = (s.input.ndim == 2 for s in samples)
        if not any(ndims_equals_2d):
            raise ValueError("Expected at least one 2D tensor in samples.")

        for sample in samples:
            sparse_input = sample.input.to_sparse_csr().requires_grad_(True)

            def fn(input):
                output = op.gradcheck_wrapper(op.get_op(), input, *sample.args, **sample.kwargs)
                if sample.output_process_fn_grad is not None:
                    return sample.output_process_fn_grad(output)
                return output

            # Compute sparse result
            output = fn(sparse_input)
            covector = torch.randn_like(output)
            output.backward(covector)
            self.assertTrue(torch.is_tensor(sparse_input.grad))
            self.assertTrue(sparse_input.grad.is_sparse_csr)

            # Compute dense result and compare with sparse result
            dense_input = sparse_input.detach().to_dense().requires_grad_(True)
            dense_output = fn(dense_input)
            dense_covector = covector.to_dense()
            dense_output.backward(dense_covector)
            self.assertEqual(sparse_input.grad, dense_input.grad)

    @dtypes(torch.float64)
    def test_autograd_dense_output_addmm(self, device, dtype):
        from torch.testing._internal.common_methods_invocations import sample_inputs_addmm

        samples = list(sample_inputs_addmm(None, device, dtype, requires_grad=True))

        # Fail early to prevent silent success with this test
        ndims_equals_2d = (s.args[0].ndim == 2 for s in samples)
        if not any(ndims_equals_2d):
            raise ValueError("Expected at least one 2D tensor in samples to convert to sparse.")

        for sample in samples:
            # TODO: Remove detach once we have autograd support for CSR input
            a = sample.args[0].to_sparse_csr().detach()

            # This path tests the autograd path wrt dense inputs
            for addmm in [torch.addmm, torch.sparse.addmm]:

                def fn(c, b):
                    output = addmm(c, a, b, **sample.kwargs)
                    if sample.output_process_fn_grad is not None:
                        return sample.output_process_fn_grad(output)
                    return output

                self.assertTrue(torch.autograd.gradcheck(fn, [sample.input, sample.args[1]], fast_mode=True))

                # noncontiguous
                c = make_tensor(sample.input.shape, device=device, dtype=dtype, noncontiguous=True, requires_grad=True)
                b = make_tensor(sample.args[1].shape, device=device, dtype=dtype, noncontiguous=True, requires_grad=True)
                self.assertTrue(torch.autograd.gradcheck(fn, [c, b], fast_mode=True))

            # Now test the autograd path wrt sparse inputs
            # TODO: torch.sparse.addmm backward is not implemented for CSR
            for reverse in [True, False]:
                c, b = sample.input, sample.args[1]
                if reverse and a.shape != b.shape:
                    continue

                def fn(a):
                    inputs = (c, b, a) if reverse else (c, a, b)
                    output = torch.addmm(*inputs, **sample.kwargs)
                    if sample.output_process_fn_grad is not None:
                        return sample.output_process_fn_grad(output)
                    return output

                # gradcheck doesn't work for sparse CSR yet, compare against dense path
                # Compute sparse result
                a.requires_grad_(True)
                output = fn(a)
                covector = torch.randn_like(output)
                output.backward(covector)
                self.assertTrue(torch.is_tensor(a.grad))
                self.assertTrue(a.grad.layout == torch.strided)

                # Compute dense result and compare with sparse result
                dense_a = a.detach().to_dense().requires_grad_(True)
                dense_output = fn(dense_a)
                dense_covector = covector.to_dense()
                dense_output.backward(dense_covector)
                self.assertEqual(a.grad, dense_a.grad)

    @skipCUDAIfRocm
    @skipCPUIfNoMklSparse
    @dtypes(torch.float64)
    def test_autograd_dense_output_addmv(self, device, dtype):
        from torch.testing._internal.common_methods_invocations import sample_inputs_addmv

        samples = list(sample_inputs_addmv(None, device, dtype, requires_grad=True))

        # Fail early to prevent silent success with this test
        ndims_equals_2d = (s.args[0].ndim == 2 for s in samples)
        if not any(ndims_equals_2d):
            raise ValueError("Expected at least one 2D tensor in samples to convert to sparse.")

        for sample in samples:
            # TODO: Remove detach once we have autograd support for CSR input
            a = sample.args[0].to_sparse_csr().detach()

            def fn(c, b):
                output = torch.addmv(c, a, b, **sample.kwargs)
                if sample.output_process_fn_grad is not None:
                    return sample.output_process_fn_grad(output)
                return output

            self.assertTrue(torch.autograd.gradcheck(fn, [sample.input, sample.args[1]], fast_mode=True))

            # noncontiguous
            c = make_tensor(sample.input.shape, device=device, dtype=dtype, noncontiguous=True, requires_grad=True)
            b = make_tensor(sample.args[1].shape, device=device, dtype=dtype, noncontiguous=True, requires_grad=True)
            self.assertTrue(torch.autograd.gradcheck(fn, [c, b], fast_mode=True))

    @ops(binary_ops_with_dense_output, dtypes=OpDTypes.supported, allowed_dtypes=[torch.double, ])
    def test_autograd_dense_output(self, device, dtype, op):
        if op.name == "mv" and no_mkl_sparse and self.device_type == 'cpu':
            self.skipTest("MKL Sparse is not available")
        if op.name == "mv" and TEST_WITH_ROCM and self.device_type == 'cuda':
            # mv currently work only on CUDA
            self.skipTest("ROCm is not supported")

        samples = list(op.sample_inputs(device, dtype, requires_grad=True))

        # Fail early to prevent silent success with this test
        ndims_equals_2d = (s.input.ndim == 2 for s in samples)
        if not any(ndims_equals_2d):
            raise ValueError("Expected at least one 2D tensor in samples.")

        # Here we assume that the signature is op(sparse_input, dense_input) -> dense_output
        for sample in samples:
            # TODO: Remove detach once we have autograd support for CSR input
            sparse_input = sample.input.to_sparse_csr().detach()

            def fn(*args):
                output = op.gradcheck_wrapper(op.get_op(), sparse_input, *args, **sample.kwargs)
                if sample.output_process_fn_grad is not None:
                    return sample.output_process_fn_grad(output)
                return output

            self.assertTrue(torch.autograd.gradcheck(fn, sample.args, fast_mode=True))

            # noncontiguous
            args = [make_tensor(a.shape, device=device, dtype=dtype, noncontiguous=True, requires_grad=True) for a in sample.args]
            self.assertTrue(torch.autograd.gradcheck(fn, args, fast_mode=True))

    @dtypes(*all_types_and_complex())
    def test_direct_coo_csr_conversion(self, device, dtype):
        for m, n in itertools.product([5, 2, 0], [5, 2, 0]):
            size = (m, n)
            dense = make_tensor(size, dtype=dtype, device=device)
            coo_sparse = dense.to_sparse_coo()

            self.assertEqual(coo_sparse.to_sparse_csr().to_sparse_coo(), coo_sparse)

    @skipMeta
    @dtypes(*all_types_and_complex_and(torch.half, torch.bool, torch.bfloat16))
    def test_sum(self, device, dtype):
        def run_test(shape, nnz, index_type):
            a = self.genSparseCSRTensor(shape, nnz, dtype=dtype, device=device, index_dtype=index_dtype)
            self.assertEqual(a.sum(), a.values().sum())
            if dtype in floating_types():
                a.requires_grad_(True)
                a.sum().backward()
                self.assertEqual(a.grad, torch.ones(shape, dtype=dtype, device=device))
        for shape, index_dtype in itertools.product(
                [(10, 5), (10, 10)],
                [torch.int32, torch.int64]):
            run_test(shape, 0, index_dtype)
            run_test(shape, max(shape), index_dtype)
            run_test(shape, shape[0] * shape[1], index_dtype)


    @skipMeta
    @dtypes(*all_types_and_complex_and(torch.half, torch.bool, torch.bfloat16))
    def test_transpose(self, device, dtype):

        def run_test(shape, nnz, index_type, dim0, dim1):
            a = self.genSparseCSRTensor(shape, nnz, dtype=dtype, device=device, index_dtype=index_dtype)

            t = a.transpose(dim0, dim1)

            self.assertEqual(t.to_dense(), a.to_dense().transpose(dim0, dim1))

        for shape, index_dtype, (dim0, dim1) in itertools.product(
                [(10, 5), (10, 10)],
                [torch.int32, torch.int64],
                [(0, 0), (0, 1)]):
            run_test(shape, 0, index_dtype, dim0, dim1)
            run_test(shape, max(shape), index_dtype, dim0, dim1)
            run_test(shape, shape[0] * shape[1], index_dtype, dim0, dim1)

    # TODO: This is a stopgap for a rigorous extension of our autograd tests
    # to test the functionality of detach
    @skipMeta
    @dtypes(*all_types_and_complex_and(torch.half, torch.bool, torch.bfloat16))
    def test_exercise_detach(self, device, dtype):
        shape = (3, 3)
        nnz = 4
        for index_dtype in [torch.int32, torch.int64]:
            inp = self.genSparseCSRTensor(shape, nnz, dtype=dtype, device=device, index_dtype=index_dtype)
            detached_inp = inp.detach()
            self.assertEqual(inp, detached_inp)



# e.g., TestSparseCSRCPU and TestSparseCSRCUDA
instantiate_device_type_tests(TestSparseCSR, globals())
instantiate_device_type_tests(TestSparseCompressed, globals())

if __name__ == '__main__':
    run_tests()<|MERGE_RESOLUTION|>--- conflicted
+++ resolved
@@ -154,14 +154,6 @@
             device = self.device_type
         return self.genSparseCompressedTensor(size, nnz, device=device, dtype=dtype, index_dtype=index_dtype, layout=layout)
 
-<<<<<<< HEAD
-    @dtypes(*all_types_and_complex_and(torch.half, torch.bfloat16, torch.bool))
-    def test_sparse_csr_constructor_from_lists(self, device, dtype):
-        # without size
-        sparse = torch.sparse_csr_tensor([0, 2, 4],
-                                         [0, 1, 0, 1],
-                                         [1, 2, 3, 4],
-=======
     def _generate_small_inputs(self, layout, device, dtype, index_dtype):
         """Generator of inputs to sparse compressed tensor factory functions.
 
@@ -295,7 +287,6 @@
                                          col_indices,
                                          values,
                                          size=(*batch_shape, 2, 10),
->>>>>>> b0863391
                                          dtype=dtype,
                                          device=device)
 
@@ -334,15 +325,17 @@
     @dtypes(*all_types_and_complex_and(torch.bool, torch.bfloat16, torch.half))
     def test_empty(self, device, dtype):
         ns = [5, 2, 0]
-        for shape in itertools.product(ns, ns):
+        batch_shapes = [(), (2,), (2, 3)]
+        for m, n, b in itertools.product(ns, ns, batch_shapes):
+            shape = (*b, m, n)
             result = torch.empty(shape, dtype=dtype, device=device, layout=torch.sparse_csr)
             self.assertEqual(result.shape, shape)
             self.assertEqual(result.dtype, dtype)
             self.assertEqual(result.device, torch.device(device))
             self.assertEqual(result.layout, torch.sparse_csr)
-            self.assertEqual(result.crow_indices().shape, (shape[0] + 1,))
-            self.assertEqual(result.col_indices().shape, (0,))
-            self.assertEqual(result.values().shape, (0,))
+            self.assertEqual(result.crow_indices().shape, (*b, shape[-2] + 1,))
+            self.assertEqual(result.col_indices().shape, (*b, 0,))
+            self.assertEqual(result.values().shape, (*b, 0,))
             self.assertEqual(result._nnz(), 0)
             self.assertEqual(result.crow_indices().device, torch.device(device))
             self.assertEqual(result.col_indices().device, torch.device(device))
@@ -354,23 +347,22 @@
     @skipMeta
     @dtypes(*all_types_and_complex_and(torch.bool, torch.half, torch.bfloat16))
     def test_empty_errors(self, device, dtype):
-        with self.assertRaisesRegex(RuntimeError, "torch.empty: Only 2D sparse CSR tensors are supported."):
+        with self.assertRaisesRegex(RuntimeError, "torch.empty: Only batched sparse CSR matrices are supported, but got size"):
             torch.empty((5,), dtype=dtype, device=device, layout=torch.sparse_csr)
-
-        with self.assertRaisesRegex(RuntimeError, "torch.empty: Only 2D sparse CSR tensors are supported."):
-            torch.empty((2, 3, 4), dtype=dtype, device=device, layout=torch.sparse_csr)
 
     @skipMeta
     @dtypes(*all_types_and_complex_and(torch.bool, torch.half, torch.bfloat16))
     def test_clone(self, device, dtype):
-        x = torch.sparse_csr_tensor([0, 2, 4],
-                                    [0, 1, 0, 1],
-                                    [1, 2, 3, 4],
-                                    dtype=dtype,
-                                    device=device)
-        y = x.clone()
-
-        self.assertEqual(x, y)
+        from operator import mul
+        from functools import reduce
+        for batch_shape in ((), (2,), (2, 3)):
+            prod = reduce(mul, batch_shape, 1)
+            crow_indices = torch.tensor([0, 2, 4], device=device).repeat(prod, 1).reshape(*batch_shape, -1)
+            col_indices = torch.tensor([0, 1, 0, 1], device=device).repeat(prod, 1).reshape(*batch_shape, -1)
+            values = torch.tensor([1, 2, 3, 4], device=device, dtype=dtype).repeat(prod, 1).reshape(*batch_shape, -1)
+            sparse = torch.sparse_csr_tensor(crow_indices, col_indices, values, dtype=dtype, device=device)
+            cloned_sparse = sparse.clone()
+            self.assertEqual(sparse, cloned_sparse)
 
     @skipMeta
     @dtypes(*all_types_and_complex_and(torch.half, torch.bool, torch.bfloat16))
@@ -385,9 +377,10 @@
             self.assertEqual(a, b)
 
         ns = [5, 2, 0]
-        for shape, index_dtype in zip(itertools.product(ns, ns), [torch.int32, torch.int64]):
-            run_test(shape, 0, index_dtype)
-            run_test(shape, shape[0] * shape[1], index_dtype)
+        batch_shapes = [(), (2,), (2, 3)]
+        for (m, n, b), index_dtype in zip(itertools.product(ns, ns, batch_shapes), [torch.int32, torch.int64]):
+            run_test((*b, m, n), 0, index_dtype)
+            run_test((*b, m, n), m * n, index_dtype)
 
     @skipMeta
     @dtypes(*all_types_and_complex_and(torch.half, torch.bool, torch.bfloat16))
@@ -411,23 +404,29 @@
     @skipMeta
     @dtypes(*all_types_and_complex_and(torch.half, torch.bool, torch.bfloat16))
     def test_resize(self, device, dtype):
-        for index_dtype in [torch.int32, torch.int64]:
-            shape = (2, 3)
+        batch_shapes = [(), (2,), (2, 3)]
+        for index_dtype, b in zip([torch.int32, torch.int64], batch_shapes):
+            shape = (*b, 2, 3)
             nnz = 6
             a = self.genSparseCSRTensor(shape, nnz, dtype=dtype, device=device, index_dtype=index_dtype)
 
-            new_shape = (4, 5)
+            new_shape = (*b, 4, 5)
             a.resize_(new_shape)
 
             self.assertEqual(a.shape, new_shape)
             # resize to larger shape doesn't add specified elements
             self.assertEqual(a._nnz(), nnz)
 
-            new_shape = (1, 5)
+            new_shape = (*b, 1, 5)
             a.resize_(new_shape)
 
             self.assertEqual(a.shape, new_shape)
             # resize to smaller shape trims specified elements
+            self.assertEqual(a._nnz(), 5)
+
+            # trim batched dimensions
+            a.resize_(new_shape[-2], new_shape[-1])
+            self.assertEqual(a.shape, (new_shape[-2], new_shape[-1]))
             self.assertEqual(a._nnz(), 5)
 
     @skipMeta
@@ -438,7 +437,7 @@
             nnz = 6
             a = self.genSparseCSRTensor(shape, nnz, dtype=dtype, device=device, index_dtype=index_dtype)
 
-            with self.assertRaisesRegex(RuntimeError, "torch.resize_: Only 2D sparse CSR tensors are supported."):
+            with self.assertRaisesRegex(RuntimeError, "torch.resize_: Only batched sparse CSR matrices are supported"):
                 new_shape = (4,)
                 a.resize_(new_shape)
 
@@ -483,51 +482,45 @@
                                     torch.tensor([1, 2, 3, 4]))
 
     def test_factory_shape_invariants_check(self, device):
-        crow_indices = [0, 2, 4]
-        col_indices = [0, 1, 0, 1]
-        values = [1, 2, 3, 4]
+        crow_indices = torch.tensor([0, 2, 4], device=device)
+        col_indices = torch.tensor([0, 1, 0, 1], device=device)
+        values = torch.tensor([1, 2, 3, 4], device=device)
         size = (2, 10)
-        torch.sparse_csr_tensor(torch.tensor(crow_indices), torch.tensor(col_indices), torch.tensor(values), size,
-                                device=device)
-
-        with self.assertRaisesRegex(RuntimeError, r"size of a CSR tensor must be of length 2, but got: 3"):
-            torch.sparse_csr_tensor(torch.tensor(crow_indices), torch.tensor(col_indices), torch.tensor(values),
-                                    size=(2, 10, 2),
+        torch.sparse_csr_tensor(crow_indices, col_indices, values, size, device=device)
+
+        with self.assertRaisesRegex(RuntimeError, r"size of a batched CSR tensor must have length >= 2, but got: 1"):
+            torch.sparse_csr_tensor(crow_indices, col_indices, values,
+                                    size=(2,),
                                     device=device)
 
-        with self.assertRaisesRegex(RuntimeError, r"crow_indices must have dim\=1 but got crow_indices\.dim\(\)\=2"):
-            torch.sparse_csr_tensor(torch.tensor(crow_indices).repeat(2, 1),
-                                    torch.tensor(col_indices),
-                                    torch.tensor(values),
+        with self.assertRaisesRegex(RuntimeError, r"crow_indices must have dim >= 1 but got crow_indices\.dim\(\)\ = 0"):
+            torch.sparse_csr_tensor(torch.zeros((), device=device, dtype=torch.int64),
+                                    col_indices,
+                                    values,
                                     size,
                                     device=device)
 
-        with self.assertRaisesRegex(RuntimeError, r"col_indices must have dim\=1 but got col_indices\.dim\(\)\=2"):
-            torch.sparse_csr_tensor(torch.tensor(crow_indices),
-                                    torch.tensor(col_indices).repeat(2, 1),
-                                    torch.tensor(values),
+        with self.assertRaisesRegex(RuntimeError, r"col_indices must have dim >= 1 but got col_indices\.dim\(\)\ = 0"):
+            torch.sparse_csr_tensor(crow_indices,
+                                    torch.zeros((), device=device, dtype=torch.int64),
+                                    values,
                                     size,
                                     device=device)
 
-        with self.assertRaisesRegex(RuntimeError, r"values must have dim\=1 but got values\.dim\(\)\=2"):
-            torch.sparse_csr_tensor(torch.tensor(crow_indices),
-                                    torch.tensor(col_indices),
-                                    torch.tensor(values).repeat(2, 1),
+        with self.assertRaisesRegex(RuntimeError, r"values must have dim >= 1 but got values\.dim\(\)\ = 0"):
+            torch.sparse_csr_tensor(crow_indices,
+                                    col_indices,
+                                    torch.zeros((), device=device, dtype=torch.int64),
                                     size,
                                     device=device)
 
         with self.assertRaisesRegex(RuntimeError,
-                                    r"crow_indices\.numel\(\) must be size\(0\) \+ 1, but got: 3"):
-            torch.sparse_csr_tensor(torch.tensor(crow_indices), torch.tensor(col_indices), torch.tensor(values), (1, 1),
+                                    r"crow_indices\.size\(-1\) must be equal to size\[-2\] \+ 1 \(that is 2\), but got: 3"):
+            torch.sparse_csr_tensor(crow_indices, col_indices, values, (1, 1),
                                     device=device)
 
 
         with self.assertRaisesRegex(RuntimeError,
-<<<<<<< HEAD
-                                    r"col_indices and values must have equal sizes, " +
-                                    r"but got col_indices\.numel\(\): 3, values\.numel\(\): 4"):
-            torch.sparse_csr_tensor(torch.tensor(crow_indices), torch.tensor([0, 1, 0]), torch.tensor(values), size,
-=======
                                     r"number of dimensions of crow_indices and col_indices must be the same"):
             torch.sparse_csr_tensor(crow_indices, col_indices.repeat(2, 1), values, size,
                                     device=device)
@@ -546,7 +539,6 @@
                                     r"all batch dimensions of the provided size \(\[2\]\), indices \(\[2\], \[3\]\),"
                                     r" and values \(\[4\]\) must be the same"):
             torch.sparse_csr_tensor(crow_indices.repeat(2, 1), col_indices.repeat(3, 1), values.repeat(4, 1), (2, 2, 10),
->>>>>>> b0863391
                                     device=device)
 
     def test_factory_indices_invariants_check(self, device):
@@ -565,7 +557,7 @@
 
         with self.assertRaisesRegex(RuntimeError,
                                     r"at position i \= 2," +
-                                    r" this condition crow_indices\[i - 1\] <\= crow_indices\[i\] fails"):
+                                    r" the condition crow_indices\[i - 1\] <\= crow_indices\[i\] fails"):
             torch.sparse_csr_tensor(torch.tensor([0, 5, 4]), torch.tensor(col_indices), torch.tensor(values), size,
                                     device=device)
 
@@ -573,7 +565,7 @@
             torch.sparse_csr_tensor(torch.tensor(crow_indices), torch.tensor([0, -1, 0, 1]), torch.tensor(values), size,
                                     device=device)
 
-        with self.assertRaisesRegex(RuntimeError, r"size\(1\) should be greater than col_indices\.max\(\)"):
+        with self.assertRaisesRegex(RuntimeError, r"size\[-1\] should be greater than col_indices\.max\(\)"):
             torch.sparse_csr_tensor(torch.tensor(crow_indices), torch.tensor([0, 11, 0, 1]), torch.tensor(values), size,
                                     device=device)
 
@@ -678,12 +670,12 @@
             sparse = dense.to_sparse_csr()
             self.assertEqual(sparse.to_dense(), dense)
 
-        crow_indices = torch.tensor([0, 3, 5])
-        col_indices = torch.tensor([0, 1, 2, 0, 1])
-        values = torch.tensor([1, 2, 1, 3, 4], dtype=dtype)
-        csr = torch.sparse_csr_tensor(crow_indices, col_indices,
-                                      values, dtype=dtype, device=device)
-        dense = torch.tensor([[1, 2, 1], [3, 4, 0]], dtype=dtype, device=device)
+        batch_shape = (2, 3)
+        crow_indices = torch.tensor([0, 3, 5], device=device).repeat(6, 1).reshape(*batch_shape, -1)
+        col_indices = torch.tensor([0, 1, 2, 0, 1], device=device).repeat(6, 1).reshape(*batch_shape, -1)
+        values = torch.tensor([1, 2, 1, 3, 4], device=device, dtype=dtype).repeat(6, 1).reshape(*batch_shape, -1)
+        csr = torch.sparse_csr_tensor(crow_indices, col_indices, values, dtype=dtype, device=device)
+        dense = torch.tensor([[1, 2, 1], [3, 4, 0]], dtype=dtype, device=device).repeat(6, 1).reshape(csr.shape)
         self.assertEqual(csr.to_dense(), dense)
 
     @skipMeta
@@ -1282,6 +1274,9 @@
     @dtypes(torch.float, torch.double)
     def test_add(self, device, dtype):
         def _test_spadd_shape(nnz, shape):
+            # sparse.to_dense() uses torch.add internally so if torch.add is wrong,
+            # the dense tensor will be wrong but this test would still pass
+            # there's a separate test that checks for the correctness of the .to_dense() call
             x = self.genSparseCSRTensor(shape, nnz, dtype=dtype, device=device, index_dtype=torch.int32)
             y = torch.randn(*shape, dtype=dtype, device=device)
             r = random.random()
@@ -1303,10 +1298,12 @@
 
             self.assertEqual(res, expected)
 
-        _test_spadd_shape(10, [100, 100])
-        _test_spadd_shape(0, [100, 100])
-        _test_spadd_shape(10, [100, 1])
-        _test_spadd_shape(10, [1, 100])
+        ns = [2, 5]
+        batch_shapes = [(), (2,), (2, 3)]
+        for b, m, n in itertools.product(batch_shapes, ns, ns):
+            _test_spadd_shape(0, (*b, m, n))
+            _test_spadd_shape(m * n // 2, (*b, m, n))
+            _test_spadd_shape(m * n, (*b, m, n))
 
     @dtypes(torch.float, torch.double)
     def test_mul(self, device, dtype):
