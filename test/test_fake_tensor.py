# Owner(s): ["module: meta tensors"]

from torch.testing._internal.common_utils import TestCase, run_tests
import torch
import itertools
from torch.testing._internal.jit_utils import RUN_CUDA
from torch._subclasses.fake_tensor import FakeTensor, FakeTensorMode, FakeTensorConverter
from torch.utils._python_dispatch import enable_torch_dispatch_mode
import unittest


class FakeTensorTest(TestCase):
    def test_basic(self):
        x = FakeTensor.from_tensor(torch.empty(2, 2, device="cpu"))
        y = x = FakeTensor.from_tensor(torch.empty(4, 2, 2, device="cpu"))
        y = x + x
        self.assertEqual(y.shape, (4, 2, 2))
        self.assertEqual(y.device, torch.device("cpu"))

    @unittest.skipIf(not RUN_CUDA, "requires cuda")
    def test_shape_take_not_device(self):
        x = FakeTensor.from_tensor(torch.empty(1, device="cpu"))
        y = FakeTensor.from_tensor(torch.empty(8, 8, device="cuda"))
        out = x.resize_as_(y)
        self.assertEqual(out.shape, (8, 8))
        self.assertEqual(out.device.type, "cpu")

    @unittest.skipIf(not RUN_CUDA, "requires cuda")
    def test_zero_dim(self):
        x = FakeTensor.from_tensor(torch.tensor(0.0))
        y = FakeTensor.from_tensor(torch.rand([4, 4], device="cuda"))
        out = x + y
        self.assertEqual(out.shape, (4, 4))
        self.assertEqual(out.device, y.device)

    @unittest.skipIf(not RUN_CUDA, "requires cuda")
    def test_throw(self):
        x = FakeTensor.from_tensor(torch.tensor(0.0))
        y = FakeTensor.from_tensor(torch.rand([4, 4], device="cuda"))
        z = FakeTensor.from_tensor(torch.rand([4, 4], device="cpu"))
        self.assertRaises(Exception, lambda: torch.lerp(x, y, z))

    def test_dispatch_device(self):
        x = FakeTensor.from_tensor(torch.rand([4, 4]))
        self.assertEqual(x.device.type, "cpu")

    @unittest.skipIf(not RUN_CUDA, "requires cuda")
    def test_type_as(self):
        x = FakeTensor.from_tensor(torch.rand([16, 1], device="cpu"))
        y = FakeTensor.from_tensor(torch.rand([4, 4], device="cuda"))
        out = x.type_as(y)
        self.assertEqual(out.device.type, "cuda")

    def test_constructor(self):
        with enable_torch_dispatch_mode(FakeTensorMode(inner=None)):
            x = torch.rand([4, 4], device="cpu")

        self.assertTrue(isinstance(x, FakeTensor))
        self.assertTrue(x.device.type == "cpu")

<<<<<<< HEAD
    def test_fake_mode_error(self):
        x = torch.rand([4, 4])

        with self.assertRaisesRegex(Exception, "non-Fake Tensor inputs"):
            with enable_torch_dispatch_mode(FakeTensorMode):
=======
    def test_mode(self):
        x = FakeTensor.from_tensor(torch.rand([1]))
        with enable_torch_dispatch_mode(FakeTensorMode(inner=None)):
            y = torch.rand([4], device="cpu")
            out = x + y

        self.assertTrue(isinstance(y, FakeTensor))

    def test_fake_mode_error(self):
        x = torch.rand([4, 4])

        with self.assertRaisesRegex(Exception, "non-Fake Tensor inputs"):
            with enable_torch_dispatch_mode(FakeTensorMode(inner=None)):
>>>>>>> b51a58c1
                y = x[0]


def contains_type(type: torch._C.Type, maybe_contained_type: torch._C.Type):
    return maybe_contained_type.isSubtypeOf(type) or any(
        contains_type(e, maybe_contained_type) for e in type.containedTypes()
    )


class FakeTensorConverterTest(TestCase):
    def memoized_conversion_to_meta(self):
        x = torch.rand(2, 2, 2)
        converter = FakeTensorConverter()
        self.assertIs(converter(x), converter(x))

    def memoized_conversion_from_meta(self):
        x = torch.rand(2, 2).to(device='meta')
        converter = FakeTensorConverter()
        self.assertIs(converter(x, "cpu"), converter(x, "cpu"))

    def test_separate_tensor_storages(self):
        x = torch.rand(2, 2, 2)
        y = x[0]
        converter = FakeTensorConverter()
        x_conv = converter(x)
        y_conv = converter(y)
        self.assertEqual(torch._C._storage_id(x_conv), torch._C._storage_id(y_conv))

class FakeTensorOperatorInvariants(TestCase):
    @staticmethod
    def get_aten_op(schema):
        namespace, name = schema.name.split("::")
        overload = schema.overload_name if schema.overload_name else "default"
        assert namespace == "aten"
        return getattr(getattr(torch.ops.aten, name), overload)

    def test_non_kwarg_only_device(self):

        for schema in torch._C._jit_get_all_schemas():
            namespace = schema.name.split("::")[0]
            if namespace != "aten":
                continue

            ten_type = torch._C.TensorType.get()
            if not any(
                contains_type(arg.type, ten_type)
                for arg in itertools.chain(schema.arguments, schema.returns)
            ):
                continue

            opt_device = torch._C.OptionalType(torch._C.DeviceObjType.get())
            has_non_kwarg_device = any(
                not arg.kwarg_only and arg.type.isSubtypeOf(opt_device)
                for arg in schema.arguments
            )
            if has_non_kwarg_device:
                self.assertTrue(
                    self.get_aten_op(schema) in torch._subclasses.fake_tensor._device_not_kwarg_ops
                )

    def test_tensor_constructors_all_have_kwarg_device(self):
        for schema in torch._C._jit_get_all_schemas():
            namespace = schema.name.split("::")[0]
            if namespace != "aten":
                continue

            op = self.get_aten_op(schema)
            if not torch._subclasses.fake_tensor._is_tensor_constructor(op):
                continue

            opt_device = torch._C.OptionalType(torch._C.DeviceObjType.get())
            has_kwarg_device = any(
                arg.kwarg_only and arg.type.isSubtypeOf(opt_device)
                for arg in schema.arguments
            )

            self.assertTrue(
                has_kwarg_device or op == torch.ops.aten._list_to_tensor.default
            )


if __name__ == "__main__":
    run_tests()<|MERGE_RESOLUTION|>--- conflicted
+++ resolved
@@ -58,13 +58,6 @@
         self.assertTrue(isinstance(x, FakeTensor))
         self.assertTrue(x.device.type == "cpu")
 
-<<<<<<< HEAD
-    def test_fake_mode_error(self):
-        x = torch.rand([4, 4])
-
-        with self.assertRaisesRegex(Exception, "non-Fake Tensor inputs"):
-            with enable_torch_dispatch_mode(FakeTensorMode):
-=======
     def test_mode(self):
         x = FakeTensor.from_tensor(torch.rand([1]))
         with enable_torch_dispatch_mode(FakeTensorMode(inner=None)):
@@ -78,7 +71,6 @@
 
         with self.assertRaisesRegex(Exception, "non-Fake Tensor inputs"):
             with enable_torch_dispatch_mode(FakeTensorMode(inner=None)):
->>>>>>> b51a58c1
                 y = x[0]
 
 
