# Owner(s): ["module: primTorch"]

import torch
import os
from enum import Enum
from torch.overrides import resolve_name
from torch.utils._pytree import tree_map, tree_flatten
import torch.utils._python_dispatch
from torch.testing._internal.common_utils import (
    TestCase,
    skipIfCrossRef,
    suppress_warnings,
    TEST_WITH_ASAN,
    run_tests,
)
from torch.testing._internal.common_device_type import (
    onlyNativeDeviceTypes,
    ops,
    instantiate_device_type_tests,
)
from torch.testing._internal.logging_tensor import no_dispatch
from torch.testing._internal.common_methods_invocations import op_db

import re
from collections import defaultdict
import unittest
import warnings

bf16 = torch.bfloat16
f64 = torch.float64
f32 = torch.float32
f16 = torch.float16
c32 = torch.complex32
c64 = torch.complex64
c128 = torch.complex128
i8 = torch.int8
i16 = torch.int16
i32 = torch.int32
i64 = torch.int64
b8 = torch.bool
u8 = torch.uint8

dtype_abbrs = {
    torch.bfloat16: 'bf16',
    torch.float64: 'f64',
    torch.float32: 'f32',
    torch.float16: 'f16',
    torch.complex32: 'c32',
    torch.complex64: 'c64',
    torch.complex128: 'c128',
    torch.int8: 'i8',
    torch.int16: 'i16',
    torch.int32: 'i32',
    torch.int64: 'i64',
    torch.bool: 'b8',
    torch.uint8: 'u8',
}

def safe_is_leaf(t):
    try:
        return t.is_leaf
    except RuntimeError:
        # inference mode can trigger this
        return False


# This is a class for converting multiple tensors into meta tensors which
# share the same view/storage structure.  The operation model is you allocate
# one of these, and then call it repeatedly on all the tensors you want to
# convert.  It's important to use the same object for tensors you want to
# share storage because this is how we correlate shared storages to the same
# meta storages; similarly, it's important NOT to use the same object for
# unrelated groups of tensors because this class will remember all the
# tensors/storages its seen and therefore leak memory.
class MetaConverter:
    def __init__(self):
        self.storage_memo = {}
        self.tensor_memo = {}
        self.hit = 0
        self.miss = 0

    def successful(self):
        return self.hit > 0 and self.miss == 0

    # NB: doesn't actually return a storage, because meta storage is
    # not supported
    def meta_storage(self, s):
        if s not in self.storage_memo:
            self.storage_memo[s] = torch.empty(s.size(), dtype=s.dtype, device='meta')
        return self.storage_memo[s]

    # This function assumes that it's possible to do the conversion
    def meta_tensor(self, t):
        if t not in self.tensor_memo:
            with torch.inference_mode(t.is_inference()):
                s = self.meta_storage(t.storage())
                is_leaf = safe_is_leaf(t)
                if is_leaf or not t._is_view():
                    r = torch.empty(
                        (0,), dtype=t.dtype, device='meta'
                    )
                    with no_dispatch():
                        r.set_(s, t.storage_offset(), t.size(), t.stride())
                    r.requires_grad = t.requires_grad
                    if not is_leaf and t.requires_grad:
                        with torch.enable_grad():
                            r = r.clone()
                else:
                    base = torch.empty(
                        (0,), dtype=t.dtype, device='meta'
                    )
                    base.set_(s, 0, s.size(), (1,))
                    base.requires_grad = t.requires_grad
                    with torch.enable_grad():
                        if t._is_view() and not safe_is_leaf(t._base):
                            base = base.clone()
                        r = base.as_strided(t.size(), t.stride(), t.storage_offset())
                torch._C._set_conj(r, t.is_conj())
                torch._C._set_neg(r, t.is_neg())
            self.tensor_memo[t] = r

        return self.tensor_memo[t]

    def __call__(self, t):
        # TODO: zero tensors?  We appear to have eliminated them by
        # excluding complex for now
        if type(t) is torch.Tensor or type(t) is torch.nn.Parameter:
            if any([
                t.is_sparse_csr, t.is_sparse, t.is_mkldnn, t.is_quantized,
                t.is_nested, torch._is_functional_tensor(t),
                # these are supported in meta conversion but the fallbacks
                # don't work
                t.is_neg(), t.is_conj(),
                # conjugate fallback does not support meta tensors
                t.dtype in (torch.complex128, torch.complex64),
            ]):
                # TODO: sparse should support meta
                # NB technically to('meta') does work but our logging
                # instrumentation will see the meta conversions and the
                # tests all break so we just exclude this.  In any case
                # the to conversion isn't really right anyhow.
                self.miss += 1
                return t
            elif any([
                t.device.type in ("lazy", "meta"), t.is_complex(),
                # We need a way to test if a tensor is batched but there
                # is no official APi to do it
                # torch._C._is_batched(t),
            ]):
                # TODO: this stuff should support storage
                # (well, maybe not batched)
                self.hit += 1
                return t.to("meta")
            else:
                self.hit += 1
                r = self.meta_tensor(t)
                if type(t) is torch.nn.Parameter:
                    r = torch.nn.Parameter(r, requires_grad=r.requires_grad)
                return r
        elif torch.overrides.is_tensor_like(t):
            # Blindly converting tensor subclasses to meta can cause
            # unpredictable problems; e.g., FX tests will trace meta
            # tensors into their trace / some subclasses don't correctly
            # support meta.  Trying to YOLO this is more trouble than it's
            # worth.
            self.miss += 1
            return t
        else:
            # non-Tensor types don't count as hit or miss
            return t


def assert_ref_meta_equal(test_case, meta_rs, rs, msg_callable):
    flat_meta_rs, _ = tree_flatten(meta_rs)
    flat_rs, _ = tree_flatten(rs)
    test_case.assertEqual(len(flat_meta_rs), len(flat_rs))
    for i, meta_r, r in zip(range(len(flat_rs)), flat_meta_rs, flat_rs):
        def test_assert(cond, msg):
            if not cond:
                raise RuntimeError(f"output {i}: {msg_callable(msg)}")
        if not isinstance(r, torch.Tensor):
            continue
        test_assert(isinstance(meta_r, torch.Tensor), f"but real {i}th result is Tensor")
        test_assert(meta_r.dtype == r.dtype, f"but real dtype was {r.dtype}")
        test_assert(meta_r.shape == r.shape, f"but real shape was {r.shape}")
        test_assert(meta_r.stride() == r.stride(), f"but real stride was {r.stride()}")
        test_assert(
            meta_r.storage_offset() == r.storage_offset(),
            f"but real storage_offset was {r.storage_offset()}")
        test_assert(meta_r.requires_grad == r.requires_grad, f"but real requires_grad was {r.requires_grad}")
        test_assert(meta_r.is_conj() == r.is_conj(), f"but real is_conj was {r.is_conj()}")
        test_assert(meta_r.is_neg() == r.is_neg(), f"but real is_neg was {r.is_neg()}")


COLLECT_EXPECT = os.getenv('PYTORCH_COLLECT_EXPECT', '0') == '1'

seen_succeeded = {}
seen_failed = {}
failed_reasons = defaultdict(set)
import atexit
def print_seen():
    expected_failures = []
    skips = []

    def fmt_dtypes(dtypes):
        r = ', '.join(sorted(dtype_abbrs[d] for d in dtypes))
        return '{' + r + '}'

    for op, failed_dtypes in seen_failed.items():
        ops = resolve_name(op)
        succeeded_dtypes = seen_succeeded.get(op, set())
        expected_failures_dtypes = failed_dtypes - succeeded_dtypes
        skips_dtypes = failed_dtypes & succeeded_dtypes
        reasons = ""
        if failed_reasons[op]:
            reasons = "  # " + ", ".join(sorted(failed_reasons[op]))
        if expected_failures_dtypes:
            expected_failures.append(f"    {ops}: {fmt_dtypes(expected_failures_dtypes)},{reasons}")
        if skips_dtypes:
            skips.append(f"    {ops}: {fmt_dtypes(skips_dtypes)},")
    expected_failures.sort()
    skips.sort()
    nl = '\n'
    print(f"""\
expected_failures = {{
{nl.join(expected_failures)}
}}

skips = {{
{nl.join(skips)}
}}
""")
if COLLECT_EXPECT:
    atexit.register(print_seen)

# Success forces pass; failure forces fail; skip unconditionally skips testing
TestExpect = Enum("TestExpect", ("SUCCESS", "FAILURE", "SKIP"))

# unlike print produce strides
def verbose_print(e):
    class Lit:
        def __init__(self, s):
            self.s = s
        def __repr__(self):
            return self.s

    def go(t):
        if isinstance(t, torch.Tensor):
            return Lit(f"{t} stride={t.stride()}")
        else:
            return t

    return repr(tree_map(go, e))

def run_meta_crossref(
    test_case,
    test_expect,
    func,
    args,
    kwargs,
    *,
    dtype,
    device_type,
):
    to_meta = MetaConverter()
    do_meta = test_expect is not TestExpect.SKIP

    if do_meta:
        try:
            meta_args = tree_map(to_meta, args)
            meta_kwargs = tree_map(to_meta, kwargs)
        except Exception as e:
            raise RuntimeError(
                f"failed to convert args to meta; "
                f"originally (*{args}, **{kwargs})") from e

    rs = func(*args, **kwargs)

    # TODO: also handle cases where func raise an exception

    # For now, only attempt if we managed to convert all tensor types
    # (if any of them failed, we're in a mixed device situation and
    # this isn't well supported)
    if do_meta and to_meta.successful():
        try:
            # Suppress warnings, this matters because some tests are
            # checking warnings!
            with warnings.catch_warnings():
                warnings.simplefilter("ignore")
                meta_rs = func(*meta_args, **meta_kwargs)
        except Exception as e:
            if test_expect is TestExpect.FAILURE:
                return rs
            seen_failed.setdefault(func, set()).add(dtype)
            if isinstance(e, NotImplementedError):
                m = RE_NOT_IMPLEMENTED_MSG.search(e.args[0])
                if m:
                    failed_reasons[func].add(m.group(1))
            if COLLECT_EXPECT:
                return rs
            raise RuntimeError(f"""\
failed to run: {resolve_name(func)}(
*{verbose_print(meta_args)},
**{verbose_print(meta_kwargs)}
)""") from e
        else:
            try:
<<<<<<< HEAD
                assert_ref_meta_equal(test_case, meta_rs, rs, lambda msg: f"""\
meta disagrees with real impl:
{resolve_name(func)}(
*{verbose_print(meta_args)},
**{verbose_print(meta_kwargs)}
) = {verbose_print(meta_rs)}
=======
                delim = ',\n  '
                assert_ref_meta_equal(test_case, meta_rs, rs, lambda msg: f"""\
meta disagrees with real impl:
{resolve_name(func)}(
  {delim.join(map(verbose_print, meta_args))},
  {delim.join(k + ": " + verbose_print(v) for k, v in meta_kwargs.items())}
) = (
  {delim.join(map(verbose_print, meta_rs))}
)
>>>>>>> 47263274
{msg}
""")
            except Exception:
                if test_expect is TestExpect.FAILURE:
                    return rs
                seen_failed.setdefault(func, set()).add(dtype)
                if COLLECT_EXPECT:
                    return rs
                raise
            else:
                seen_succeeded.setdefault(func, set()).add(dtype)
                if test_expect is TestExpect.FAILURE and not COLLECT_EXPECT:
                    raise RuntimeError(f"unexpected success {resolve_name(func)}")

    return rs



RE_NOT_IMPLEMENTED_MSG = re.compile(r"Could not run '([^']+)' with arguments ")


meta_function_expected_failures = {
    torch.Tensor.item: {b8, bf16, c128, c64, f16, f32, f64, i16, i32, i64, i8, u8},  # aten::_local_scalar_dense
    torch.Tensor.to_sparse: {b8, bf16, f16, f32, f64, i16, i32, i64, i8, u8},  # aten::to_sparse, aten::to_sparse.sparse_dim
    torch.addbmm: {bf16, f32, f64, i16, i32, i64, i8, u8},  # aten::addbmm, aten::addbmm.out
    torch.allclose: {bf16, f16, f32, f64},  # aten::_local_scalar_dense
    torch.angle: {b8, bf16, f16, f32, f64, i16, i32, i64, i8, u8},  # aten::angle, aten::angle.out
    torch.argwhere: {b8, bf16, f16, f32, f64, i16, i32, i64, i8, u8},  # aten::nonzero
    torch.bincount: {i16, i32, i64, i8, u8},  # aten::bincount
    torch.bucketize: {bf16, f16, f32, f64, i16, i32, i64, i8, u8},  # aten::bucketize.Tensor, aten::bucketize.Tensor_out
    torch.combinations: {b8, bf16, f16, f32, f64, i16, i32, i64, i8, u8},  # aten::masked_select
    torch.complex: {f16, f32, f64},  # aten::complex.out
    torch.conj_physical: {c32},  # aten::conj_physical.out
    torch.corrcoef: {bf16, f32, f64, i16, i32, i64, i8, u8},  # aten::_local_scalar_dense
    torch.count_nonzero: {b8, bf16, f16, f32, f64, i16, i32, i64, i8, u8},  # aten::count_nonzero.dim_IntList
    torch.cov: {bf16, f32, f64, i16, i32, i64, i8, u8},  # aten::_local_scalar_dense
    torch.diag: {bf16, b8, f32, f64, i16, i32, i64, i8, u8},  # aten::diag.out
    torch.diagflat: {bf16, b8, f32, f64, i16, i32, i64, i8, u8},  # aten::diag.out
    torch.fft.fft2: {b8, f32, f64, i16, i32, i64, i8, u8},  # aten::_fft_c2c
    torch.fft.fft: {b8, f32, f64, i16, i32, i64, i8, u8},  # aten::_fft_r2c
    torch.fft.fftn: {b8, f32, f64, i16, i32, i64, i8, u8},  # aten::_fft_c2c
    torch.fft.fftshift: {b8, bf16, f16, f32, f64, i16, i32, i64, i8, u8},  # aten::roll
    torch.fft.hfft2: {b8, f32, f64, i16, i32, i64, i8, u8},  # aten::_fft_c2c
    torch.fft.hfft: {b8, f32, f64, i16, i32, i64, i8, u8},
    torch.fft.hfftn: {b8, f32, f64, i16, i32, i64, i8, u8},  # aten::_fft_c2c
    torch.fft.ifft2: {b8, f32, f64, i16, i32, i64, i8, u8},  # aten::_fft_c2c
    torch.fft.ifft: {b8, f32, f64, i16, i32, i64, i8, u8},  # aten::_fft_r2c
    torch.fft.ifftn: {b8, f32, f64, i16, i32, i64, i8, u8},  # aten::_fft_c2c
    torch.fft.ifftshift: {b8, bf16, f16, f32, f64, i16, i32, i64, i8, u8},  # aten::roll
    torch.fft.ihfft2: {b8, f32, f64, i16, i32, i64, i8, u8},  # aten::_fft_r2c
    torch.fft.ihfft: {b8, f32, f64, i16, i32, i64, i8, u8},  # aten::_fft_r2c
    torch.fft.ihfftn: {b8, f32, f64, i16, i32, i64, i8, u8},  # aten::_fft_r2c
    torch.fft.irfft2: {b8, f32, f64, i16, i32, i64, i8, u8},  # aten::_fft_c2r, aten::_fft_c2r.out
    torch.fft.irfft: {b8, f32, f64, i16, i32, i64, i8, u8},  # aten::_fft_c2r, aten::_fft_c2r.out
    torch.fft.irfftn: {b8, f32, f64, i16, i32, i64, i8, u8},  # aten::_fft_c2r, aten::_fft_c2r.out
    torch.fft.rfft2: {b8, f32, f64, i16, i32, i64, i8, u8},  # aten::_fft_r2c
    torch.fft.rfft: {b8, f32, f64, i16, i32, i64, i8, u8},  # aten::_fft_r2c
    torch.fft.rfftn: {b8, f32, f64, i16, i32, i64, i8, u8},  # aten::_fft_r2c
    torch.floor_divide: {bf16, f16, f32, f64, i16, i32, i64, i8, u8},  # aten::floor_divide, aten::floor_divide.out
    torch.frexp: {bf16, f16, f32, f64},  # aten::frexp.Tensor_out
    torch.functional.istft: {f32, f64},  # aten::view_as_complex
    torch.functional.stft: {f32, f64},  # aten::_fft_r2c
    torch.functional.unique: {b8, bf16, f32, f64, i16, i32, i64, i8, u8},  # aten::_unique2, aten::unique_dim
    torch.functional.unique_consecutive: {b8, bf16, f32, f64, i16, i32, i64, i8, u8},  # aten::unique_consecutive
    torch.histc: {bf16, f32, f64},  # aten::histc, aten::histc.out
    torch.histogram: {f32, f64},  # aten::histogram.bin_ct, aten::histogram.bins_tensor
    torch.histogramdd: {f32, f64},  # aten::_histogramdd_bin_edges, aten::_histogramdd_from_bin_tensors
    torch.imag: {c32},  # aten::view_as_real
    torch.kthvalue: {bf16, f32, f64, i16, i32, i64, i8, u8},  # aten::kthvalue.values
    torch.linalg.qr: {f32, f64},  # aten::_linalg_qr_helper
    torch.linalg.vector_norm: {bf16, f16, f32, f64},  # aten::linalg_vector_norm
    torch.logcumsumexp: {bf16, f32, f64},  # aten::_logcumsumexp, aten::_logcumsumexp.out
    torch.masked_select: {b8, bf16, f16, f32, f64, i16, i32, i64, i8, u8},  # aten::masked_select, aten::masked_select.out
    torch.matrix_exp: {bf16, f32, f64},  # aten::linalg_matrix_exp
    torch.median: {bf16, f32, f64, i16, i32, i64, i8, u8},  # aten::median, aten::median.dim_values
    torch.mode: {b8, bf16, f16, f32, f64, i16, i32, i64, i8, u8},  # aten::mode
    torch.multinomial: {bf16, f32, f64},  # aten::multinomial, aten::multinomial.out
    torch.mvlgamma: {bf16, f32, f64, i16, i32, i64, i8, u8},  # aten::_local_scalar_dense, aten::mvlgamma.out
    torch.nan_to_num: {b8, bf16, f16, f32, f64, i16, i32, i64, i8, u8},  # aten::nan_to_num.out
    torch.nanmean: {bf16, f16, f32, f64},
    torch.nanmedian: {bf16, f32, f64, i16, i32, i64, i8, u8},  # aten::nanmedian, aten::nanmedian.dim_values
    torch.nanquantile: {f32, f64},
    torch.nansum: {b8, bf16, f16, f32, f64, i16, i32, i64, i8, u8},  # aten::nansum, aten::nansum.out
    torch.nn.functional.adaptive_avg_pool2d: {bf16, f32, f64},  # aten::_adaptive_avg_pool2d
    torch.nn.functional.conv1d: {bf16, f32, f64, i64},
    torch.nn.functional.conv2d: {bf16, f32, f64, i64},
    torch.nn.functional.conv_transpose1d: {f32, f64, i64},
    torch.nn.functional.conv_transpose2d: {f32, f64, i64},
    torch.nn.functional.conv_transpose3d: {f32, f64, i64},
    torch.nn.functional.ctc_loss: {f32, f64},
    torch.nn.functional.embedding_bag: {f16, f32, f64},  # aten::_embedding_bag_forward_only
    torch.nn.functional.gaussian_nll_loss: {bf16, f32, f64},  # aten::_local_scalar_dense
    torch.nn.functional.grid_sample: {f32, f64},  # aten::grid_sampler_2d, aten::grid_sampler_3d
    torch.nn.functional.layer_norm: {bf16, f32, f64},
    torch.nn.functional.max_pool3d: {f32, f64},  # aten::max_pool3d_with_indices
    torch.nn.functional.max_pool3d_with_indices: {f32, f64},  # aten::max_pool3d_with_indices
    torch.nn.functional.max_unpool1d: {f32, f64},  # aten::max_unpool2d
    torch.nn.functional.max_unpool2d: {f32, f64},  # aten::max_unpool2d
    torch.nn.functional.max_unpool3d: {f32, f64},  # aten::max_unpool3d
    torch.nn.functional.multi_margin_loss: {f32, f64},  # aten::multi_margin_loss
    torch.nn.functional.multilabel_margin_loss: {f32, f64},  # aten::multilabel_margin_loss_forward
    torch.nn.functional.one_hot: {i64},  # aten::_local_scalar_dense
    torch.nn.functional.pdist: {f32, f64},  # aten::_pdist_forward
    torch.nn.functional.prelu: {bf16, f32, f64},  # aten::prelu
    torch.nn.functional.relu: {bf16, f32, f64, i16, i32, i64, i8, u8},  # aten::relu
    torch.nn.functional.rrelu: {bf16, f32, f64},  # aten::rrelu_with_noise
    torch.nn.functional.unfold: {bf16, f16, f32, f64},  # aten::im2col
    torch.nonzero: {b8, bf16, f16, f32, f64, i16, i32, i64, i8, u8},  # aten::nonzero, aten::nonzero.out
    torch.polar: {f32, f64},  # aten::polar.out
    torch.real: {c32},  # aten::view_as_real
    torch.repeat_interleave: {b8, bf16, f16, f32, f64, i16, i32, i64, i8, u8},  # aten::repeat_interleave.Tensor
    torch.roll: {b8, bf16, f16, f32, f64, i16, i32, i64, i8, u8},  # aten::roll
    torch.searchsorted: {bf16, f16, f32, f64, i16, i32, i64, i8, u8},  # aten::searchsorted.Tensor, aten::searchsorted.Tensor_out
    torch.symeig: {f32, f64},
    torch.std_mean: {bf16, f16, f32, f64},  # aten::std_mean.correction
    torch.take: {b8, bf16, f16, f32, f64, i16, i32, i64, i8, u8},  # aten::take, aten::take.out
    torch.trace: {f32, f64, i16, i32, i64, i8, u8},  # aten::trace
    torch.vdot: {bf16, f32, f64, i16, i32, i64, i8, u8},  # aten::vdot
    torch.view_as_complex: {f16, f32, f64},  # aten::view_as_complex
    torch.qr: {f32, f64},
    torch.ormqr: {f32, f64},
    torch.lu_solve: {f32, f64},
    torch.cholesky: {f32, f64},  # aten::cholesky, aten::cholesky.out
    torch.cholesky_inverse: {f32, f64},  # aten::cholesky_inverse, aten::cholesky_inverse.out
    torch.cholesky_solve: {f32, f64},  # aten::_cholesky_solve_helper
    torch.eig: {f32, f64},  # aten::_local_scalar_dense
    torch.geqrf: {f32, f64},  # aten::geqrf
    torch.linalg.cholesky: {f32, f64},  # aten::linalg_cholesky_ex, aten::linalg_cholesky_ex.L
    torch.linalg.cholesky_ex: {f32, f64},  # aten::linalg_cholesky_ex
    torch.linalg.det: {f32, f64},  # aten::_det_lu_based_helper
    torch.linalg.eig: {f32, f64},  # aten::linalg_eig
    torch.linalg.eigh: {f32, f64},
    torch.linalg.eigvals: {f32, f64},
    torch.linalg.eigvalsh: {f32, f64},  # aten::linalg_eigvalsh.out
    torch.linalg.householder_product: {f32, f64},  # aten::linalg_householder_product
    torch.linalg.inv: {f32, f64},  # aten::_local_scalar_dense
    torch.linalg.ldl_factor: {f32, f64},  # aten::_local_scalar_dense
    torch.linalg.lstsq: {f32, f64},  # aten::linalg_lstsq.out
    torch.linalg.lu_factor: {f32, f64},  # aten::_local_scalar_dense
    torch.linalg.norm: {bf16, f16, f32, f64},  # aten::linalg_vector_norm
    torch.linalg.slogdet: {f32, f64},  # aten::linalg_slogdet
    torch.linalg.solve: {f32, f64},  # aten::linalg_solve, aten::linalg_solve.out
    torch.linalg.solve_triangular: {f32, f64},  # aten::linalg_solve_triangular
    torch.linalg.tensorinv: {f32, f64},  # aten::_local_scalar_dense
    torch.linalg.tensorsolve: {f32, f64},  # aten::linalg_solve
    torch.logdet: {f32, f64},  # aten::_local_scalar_dense, aten::nonzero
}

"""
import yaml
print(yaml.dump({"boof":
  {resolve_name(k): [dtype_abbrs[d] for d in v]
   for k, v in meta_function_expected_failures.items()}}, default_flow_style=None))
import sys
sys.exit()
"""

meta_function_skips = {
    torch.Tensor.__getitem__: {b8, bf16, f16, f32, f64, i16, i32, i64, i8, u8, c32},
    torch.addr: {b8},
    torch.aminmax: {b8, f32, f64, i16, i32, i64, i8, u8},
    torch.bernoulli: {bf16, f32, f64},  # TODO
    torch.conj_physical: {b8, bf16, f16, f32, f64, i16, i32, i64, i8, u8},
    torch.cummax: {b8, bf16, f32, f64, i16, i32, i64, i8, u8},
    torch.cummin: {b8, bf16, f32, f64, i16, i32, i64, i8, u8},
    torch.diff: {b8},
    torch.functional.cdist: {f32, f64},
    torch.functional.tensordot: {bf16, f32, f64, i16, i32, i64, i8, u8},
    torch.index_add: {b8, bf16, f16, f32, f64, i16, i32, i64, i8, u8},
    torch.inner: {bf16, f32, f64, i16, i32, i64, i8, u8},
    torch.logical_not: {b8, bf16, f16, f32, f64, i16, i32, i64, i8, u8},
    torch.logical_xor: {b8, bf16, f16, f32, f64, i16, i32, i64, i8, u8},
    torch.logit: {b8, bf16, f32, f64, i16, i32, i64, i8, u8},  # TODO
    torch.nn.functional.adaptive_avg_pool1d: {bf16, f32, f64},
    torch.nn.functional.adaptive_avg_pool3d: {f16, f32, f64},  # TODO
    torch.nn.functional.batch_norm: {f32, f64},  # TODO
    torch.nn.functional.cross_entropy: {bf16, f32, f64},
    torch.nn.functional.interpolate: {bf16, f32, f64, u8},
    # BEGIN TODO
    torch.nn.functional.nll_loss: {bf16, f32, f64},
    torch.nn.functional.pad: {f32, f64},
    torch.normal: {bf16, f16, f32, f64},
    torch.prod: {b8, f32, f64, i16, i32, i64, i8, u8},
    torch.square: {b8, bf16, f16, f32, f64, i16, i32, i64, i8, u8},
    torch.tensor_split: {b8, bf16, f16, f32, f64, i16, i32, i64, i8, u8},
    torch.nn.functional.logsigmoid: {bf16, f16, f32, f64},  # logsigmoid.output
    # END TODO
    torch.inverse: {f32, f64},
    torch.linalg.matrix_power: {f32, f64},
    torch.linalg.matrix_rank: {f32, f64},
    torch.linalg.pinv: {f32, f64},
}

meta_function_device_expected_failures = defaultdict(dict)
meta_function_device_skips = defaultdict(dict)

meta_function_device_expected_failures['cpu'] = {
}

meta_function_device_expected_failures['cuda'] = {
    torch.addbmm: {f16},  # aten::addbmm, aten::addbmm.out
    torch.corrcoef: {bf16, f16},  # aten::_local_scalar_dense
    torch.cov: {f16},  # aten::_local_scalar_dense
    torch.diag: {bf16, f16},  # aten::diag.out
    torch.diagflat: {bf16, f16},  # aten::diag.out
    torch.fft.fft2: {c32, f16},  # aten::_fft_c2c, aten::_fft_c2c.out
    torch.fft.fft: {c32, f16},  # aten::_fft_c2c, aten::_fft_c2c.out
    torch.fft.fftn: {c32, f16},  # aten::_fft_c2c, aten::_fft_c2c.out
    torch.fft.hfft2: {c32, f16},  # aten::_fft_c2c
    torch.fft.hfft: {c32, f16},
    torch.fft.hfftn: {c32, f16},  # aten::_fft_c2c
    torch.fft.ifft2: {c32, f16},  # aten::_fft_c2c, aten::_fft_c2c.out
    torch.fft.ifft: {c32, f16},  # aten::_fft_c2c, aten::_fft_c2c.out
    torch.fft.ifftn: {c32, f16},  # aten::_fft_c2c, aten::_fft_c2c.out
    torch.fft.ihfft2: {f16},
    torch.fft.ihfft: {f16},
    torch.fft.ihfftn: {f16},
    torch.fft.irfft2: {c32, f16},  # aten::_fft_c2r, aten::_fft_c2r.out
    torch.fft.irfft: {c32, f16},  # aten::_fft_c2r, aten::_fft_c2r.out
    torch.fft.irfftn: {c32, f16},  # aten::_fft_c2r, aten::_fft_c2r.out
    torch.fft.rfft2: {f16},
    torch.fft.rfft: {f16},
    torch.fft.rfftn: {f16},
    torch.functional.unique: {f16},  # aten::_unique2, aten::unique_dim
    torch.functional.unique_consecutive: {f16},  # aten::unique_consecutive
    torch.geqrf: {f32, f64},  # aten::geqrf
    torch.histc: {i16, i32, i64, i8},  # aten::histc, aten::histc.out
    torch.kthvalue: {f16},  # aten::kthvalue.values
    torch.linalg.cholesky: {f32, f64},  # aten::linalg_cholesky_ex, aten::linalg_cholesky_ex.L
    torch.linalg.cholesky_ex: {f32, f64},  # aten::linalg_cholesky_ex
    torch.linalg.householder_product: {f32, f64},  # aten::linalg_householder_product, aten::linalg_householder_product.out
    torch.linalg.inv: {f32, f64},  # aten::_local_scalar_dense
    torch.linalg.ldl_factor: {f32, f64},  # aten::_local_scalar_dense
    torch.linalg.lu_factor: {f32, f64},  # aten::_local_scalar_dense
    torch.linalg.norm: {bf16, f16, f32, f64},  # aten::linalg_vector_norm
    torch.linalg.solve_triangular: {f32, f64},  # aten::linalg_solve_triangular, aten::linalg_solve_triangular.out
    torch.linalg.tensorinv: {f32, f64},  # aten::_local_scalar_dense
    torch.logcumsumexp: {bf16, f16},  # aten::_logcumsumexp, aten::_logcumsumexp.out
    torch.matrix_exp: {f16},  # aten::linalg_matrix_exp
    torch.median: {f16},  # aten::median, aten::median.dim_values
    torch.multinomial: {f16},  # aten::multinomial, aten::multinomial.out
    torch.mvlgamma: {f16},  # aten::_local_scalar_dense, aten::mvlgamma.out
    torch.nanmedian: {f16},  # aten::nanmedian, aten::nanmedian.dim_values
    torch.nn.functional.adaptive_avg_pool2d: {f16},  # aten::_adaptive_avg_pool2d
    torch.nn.functional.conv1d: {f16},
    torch.nn.functional.conv2d: {f16},
    torch.nn.functional.conv_transpose1d: {bf16, f16},
    torch.nn.functional.conv_transpose2d: {bf16, f16},
    torch.nn.functional.conv_transpose3d: {bf16, f16},
    torch.nn.functional.embedding_bag: {bf16},  # aten::_embedding_bag_forward_only
    torch.nn.functional.gaussian_nll_loss: {f16},  # aten::_local_scalar_dense
    torch.nn.functional.grid_sample: {f16},  # aten::grid_sampler_2d, aten::grid_sampler_3d
    torch.nn.functional.layer_norm: {f16},
    torch.nn.functional.max_pool3d: {bf16, f16},  # aten::max_pool3d_with_indices
    torch.nn.functional.max_pool3d_with_indices: {bf16, f16},  # aten::max_pool3d_with_indices
    torch.nn.functional.max_unpool1d: {f16},  # aten::max_unpool2d
    torch.nn.functional.max_unpool2d: {f16},  # aten::max_unpool2d
    torch.nn.functional.max_unpool3d: {f16},  # aten::max_unpool3d
    torch.nn.functional.multi_margin_loss: {bf16, f16},  # aten::multi_margin_loss
    torch.nn.functional.multilabel_margin_loss: {bf16, f16},  # aten::multilabel_margin_loss_forward
    torch.nn.functional.prelu: {f16},  # aten::prelu
    torch.nn.functional.relu: {f16},  # aten::relu
    torch.nn.functional.rrelu: {f16},  # aten::rrelu_with_noise
    torch.ormqr: {f32, f64},  # aten::ormqr, aten::ormqr.out
    torch.qr: {f32, f64},  # aten::_linalg_qr_helper
    torch.trace: {b8, bf16, f16},  # aten::diag.out
    torch.vdot: {f16},  # aten::vdot
}

meta_function_device_skips['cuda'] = {
    torch.Tensor.__getitem__: {c32},
    torch.bernoulli: {f16},
    torch.cummax: {f16},
    torch.cummin: {f16},
    torch.functional.tensordot: {f16},
    torch.inner: {f16},
    torch.inverse: {f32, f64},
    torch.linalg.matrix_power: {f32, f64},
    torch.linalg.matrix_rank: {f32, f64},
    torch.linalg.svd: {f32, f64},
    torch.logit: {f16},
    torch.nn.functional.adaptive_avg_pool1d: {f16},
    torch.nn.functional.adaptive_avg_pool3d: {bf16},
    torch.nn.functional.batch_norm: {bf16, f16},
    torch.nn.functional.cross_entropy: {f16},
    torch.nn.functional.interpolate: {f16},
    torch.nn.functional.nll_loss: {f16},
    torch.nn.functional.pad: {f16},
    torch.prod: {bf16, c32, f16},
    torch.svd: {f32, f64},
}

# This is a __torch_function__ mode that, when enabled, interposes every
# Torch API call and runs the operator as normal, and then reruns it
# with meta inputs, and then checks that everything about the output agrees.
# Most of the logic deals with faithfully replicating the original tensor
# as a meta tensor, which is nontrivial because there are a lot of subsystems
# that may potentially be exercised.
#
# That being said, this class is a little overkill for what it is doing in
# this test file (since I could have just inlined __torch_function__ on the
# OpInfo call, and OpInfos generally have very regular inputs), but it will be
# useful for more comprehensive testing e.g., as seen in
# https://github.com/pytorch/pytorch/pull/75994  The big benefit is it is
# A LOT more efficient that torch dispatch mode (at the cost of less coverage)
class MetaCrossRefFunctionMode(torch.overrides.TorchFunctionMode):
    test_case: TestCase
    device_type: str
    dtype: torch.dtype

    def __init__(self, test_case, *, device, dtype):
        self.test_case = test_case
        self.device_type = torch.device(device).type
        self.dtype = dtype

    def __torch_function__(self, func, types, args=(), kwargs=None):
        kwargs = kwargs or {}

        if torch.jit.is_tracing() or isinstance(func, torch.ScriptMethod):
            return func(*args, **kwargs)

        if self.dtype in meta_function_skips.get(func, set()):
            test_expect = TestExpect.SKIP
        elif self.dtype in meta_function_device_skips[self.device_type].get(func, set()):
            test_expect = TestExpect.SKIP
        elif self.dtype in meta_function_expected_failures.get(func, set()):
            test_expect = TestExpect.FAILURE
        elif self.dtype in meta_function_device_expected_failures[self.device_type].get(func, set()):
            test_expect = TestExpect.FAILURE
        else:
            test_expect = TestExpect.SUCCESS

        return run_meta_crossref(
            self.test_case, test_expect, func, args,
            kwargs, dtype=self.dtype, device_type=self.device_type
        )

aten = torch.ops.aten

# these always fail
meta_dispatch_expected_failures = {
    aten._adaptive_avg_pool2d.default: {bf16, f64, f32},
    aten._adaptive_avg_pool3d.default: {f16, f64, f32},
    aten._cdist_forward.default: {f64, f32},
    aten._conj_physical.default: {c32},
    aten._convolution.default: {c64, i64, f64, c128, bf16, f32},
    aten._ctc_loss.default: {f64, f32},
    aten._embedding_bag_forward_only.default: {f16, f64, f32},
    aten._fft_r2c.default: {i64, u8, b8, f32, i8, f64, i16, i32},
    aten._histogramdd_bin_edges.default: {f64, f32},
    aten._histogramdd_from_bin_cts.default: {f64, f32},
    aten._histogramdd_from_bin_tensors.default: {f64, f32},
    aten._local_scalar_dense.default: {c64, i64, c128, bf16, f16, u8, b8, f32, i8, f64, i16, i32},
    aten._pdist_forward.default: {f64, f32},
    aten._unique2.default: {i64, bf16, u8, b8, f32, i8, f64, i16, i32},
    aten.addbmm.default: {i64, bf16, u8, f32, i8, f64, i16, i32},
    aten.addbmm.out: {i64, bf16, u8, f32, i8, f64, i16, i32},
    aten.angle.default: {i64, bf16, f16, u8, b8, f32, i8, f64, i16, i32},
    aten.angle.out: {i64, bf16, f16, u8, b8, f32, i8, f64, i16, i32},
    aten.bernoulli.out: {bf16, f64, f32},
    aten.bincount.default: {i8, i64, i16, u8, i32},
    aten.bucketize.Tensor: {i64, bf16, f16, u8, f32, i8, f64, i16, i32},
    aten.bucketize.Tensor_out: {i64, bf16, f16, u8, f32, i8, f64, i16, i32},
    aten.col2im.default: {c64, f32, f64, c128},
    aten.complex.default: {c64, f64, c128, f16, f32},
    aten.complex.out: {f16},
    aten.conj_physical.out: {i64, bf16, f16, u8, b8, f32, i8, f64, i16, c32, i32},
    aten.convolution.default: {c64, i64, f64, c128, bf16, f32},
    aten.count_nonzero.default: {i64, bf16, f16, u8, b8, f32, i8, f64, i16, i32},
    aten.count_nonzero.dim_IntList: {i64, bf16, f16, u8, b8, f32, i8, f64, i16, i32},
    aten.diag.default: {i64, u8, b8, f32, i8, f64, i16, i32, bf16},
    aten.diag.out: {bf16, i64, u8, b8, f32, i8, f64, i16, i32},
    aten.floor_divide.default: {i64, bf16, f16, u8, f32, i8, f64, i16, i32},
    aten.floor_divide.out: {i64, bf16, f16, u8, f32, i8, f64, i16, i32},
    aten.frexp.Tensor: {bf16, f16, f64, f32},
    aten.grid_sampler_2d.default: {f64, f32},
    aten.grid_sampler_3d.default: {f64, f32},
    aten.histc.default: {bf16, f64, f32},
    aten.histc.out: {bf16, f64, f32},
    aten.histogram.bin_ct: {f64, f32},
    aten.histogram.bins_tensor: {f64, f32},
    aten.im2col.default: {bf16, f16, f64, f32},
    aten.index.Tensor: {i64, bf16, f16, u8, b8, f32, i8, f64, i16, i32, c32},
    aten.kthvalue.default: {i64, bf16, u8, f32, i8, f64, i16, i32},
    aten.linalg_matrix_exp.default: {bf16, f64, f32},
    aten.linalg_vector_norm.default: {bf16, f16, f64, f32},
    aten.log_sigmoid_forward.output: {bf16, f64, f32},
    aten.logcumsumexp.default: {bf16, f64, f32},
    aten.logcumsumexp.out: {bf16, f64, f32},
    aten.logical_not.out: {i64, bf16, f16, u8, b8, f32, i8, f64, i16, i32},
    aten.logical_not_.default: {bf16, f16, f64, f32},
    aten.logical_xor.out: {i64, bf16, f16, u8, b8, f32, i8, f64, i16, i32},
    aten.logit.out: {i64, bf16, u8, b8, f32, i8, f64, i16, i32},
    aten.masked_select.default: {i64, bf16, f16, u8, b8, f32, i8, f64, i16, i32},
    aten.masked_select.out: {i64, bf16, f16, u8, b8, f32, i8, f64, i16, i32},
    aten.max_pool3d_with_indices.default: {f64, f32},
    aten.max_unpool2d.default: {f64, f32},
    aten.max_unpool3d.default: {f64, f32},
    aten.median.default: {i64, bf16, u8, f32, i8, f64, i16, i32},
    aten.median.dim: {i64, bf16, u8, f32, i8, f64, i16, i32},
    aten.mode.default: {i64, bf16, f16, u8, b8, f32, i8, f64, i16, i32},
    aten.multi_margin_loss.default: {f64, f32},
    aten.multilabel_margin_loss_forward.default: {f64, f32},
    aten.multinomial.default: {bf16, f64, f32},
    aten.multinomial.out: {bf16, f64, f32},
    aten.mvlgamma.default: {i64, bf16, u8, f32, i8, f64, i16, i32},
    aten.mvlgamma.out: {i64, bf16, u8, f32, i8, f64, i16, i32},
    aten.nan_to_num.default: {i64, bf16, f16, u8, b8, f32, i8, f64, i16, i32},
    aten.nan_to_num.out: {i64, bf16, f16, u8, b8, f32, i8, f64, i16, i32},
    aten.nanmedian.default: {i64, bf16, u8, f32, i8, f64, i16, i32},
    aten.nanmedian.dim: {i64, bf16, u8, f32, i8, f64, i16, i32},
    aten.nansum.default: {i64, bf16, f16, u8, b8, f32, i8, f64, i16, i32},
    aten.nansum.out: {i64, bf16, f16, u8, b8, f32, i8, f64, i16, i32},
    aten.nll_loss2d_forward.default: {bf16, f64, f32},
    aten.nonzero.default: {i64, bf16, f16, u8, b8, f32, i8, f64, i16, i32},
    aten.nonzero.out: {i64, bf16, f16, u8, b8, f32, i8, f64, i16, i32},
    aten.normal.Tensor_Tensor: {bf16, f16, f64, f32},
    aten.normal.Tensor_Tensor_out: {bf16, f16, f64, f32},
    aten.normal.float_Tensor: {bf16, f16, f64, f32},
    aten.normal.float_Tensor_out: {bf16, f16, f64, f32},
    aten.polar.default: {f64, f32},
    aten.prelu.default: {bf16, f64, f32},
    aten.prod.default: {i64, u8, b8, f32, i8, f64, i16, i32},
    aten.reflection_pad2d.default: {f64, f32},
    aten.relu.default: {i64, bf16, u8, f32, i8, f64, i16, i32},
    aten.repeat_interleave.Tensor: {c64, i64, c128, bf16, f16, u8, b8, f32, i8, f64, i16, i32},
    aten.roll.default: {i64, bf16, f16, u8, b8, f32, i8, f64, i16, i32},
    aten.rrelu_with_noise.default: {bf16, f64, f32},
    aten.searchsorted.Tensor: {i64, bf16, f16, u8, f32, i8, f64, i16, i32},
    aten.searchsorted.Tensor_out: {i64, bf16, f16, u8, f32, i8, f64, i16, i32},
    aten.square.out: {i64, bf16, f16, u8, b8, f32, i8, f64, i16, i32},
    aten.std_mean.correction: {bf16, f16, f64, f32},
    aten.take.default: {i64, bf16, f16, u8, b8, f32, i8, f64, i16, i32},
    aten.take.out: {i64, bf16, f16, u8, b8, f32, i8, f64, i16, i32},
    aten.tensordot.out: {i64, bf16, u8, f32, i8, f64, i16, i32},
    aten.to_sparse.default: {i64, bf16, f16, u8, b8, f32, i8, f64, i16, i32},
    aten.to_sparse.sparse_dim: {i64, bf16, f16, u8, b8, f32, i8, f64, i16, i32},
    aten.trace.default: {i8, i64, f64, i16, u8, i32, f32},
    aten.unique_consecutive.default: {i64, bf16, u8, b8, f32, i8, f64, i16, i32},
    aten.unique_dim.default: {i64, bf16, u8, b8, f32, i8, f64, i16, i32},
    aten.upsample_nearest3d.vec: {bf16, u8, f64, f32},
    aten.vdot.default: {i64, bf16, u8, f32, i8, f64, i16, i32},
    aten.vdot.out: {i64, bf16, u8, f32, i8, f64, i16, i32},
    aten.view_as_complex.default: {c64, f64, c128, f16, f32},
    aten.view_as_real.default: {c32},
    aten._det_lu_based_helper.default: {f32, f64},  # aten::_det_lu_based_helper
    aten._linalg_check_errors.default: {c128, c64, f32, f64},  # aten::_local_scalar_dense
    aten.cholesky.default: {f32, f64},  # aten::cholesky
    aten.cholesky.out: {f32, f64},  # aten::cholesky.out
    aten.cholesky_inverse.default: {f32, f64},  # aten::cholesky_inverse
    aten.cholesky_inverse.out: {f32, f64},  # aten::cholesky_inverse.out
    aten.cholesky_solve.default: {f32, f64},  # aten::_cholesky_solve_helper
    aten.cholesky_solve.out: {f32, f64},  # aten::_cholesky_solve_helper
    aten.eig.default: {f32, f64},  # aten::_local_scalar_dense
    aten.geqrf.default: {f32, f64},  # aten::geqrf
    aten.inverse.out: {f32, f64},  # aten::_local_scalar_dense
    aten.linalg_cholesky_ex.L: {f32, f64},  # aten::linalg_cholesky_ex.L
    aten.linalg_cholesky_ex.default: {f32, f64},  # aten::linalg_cholesky_ex
    aten.linalg_eig.default: {f32, f64},  # aten::linalg_eig
    aten.linalg_eigh.default: {f32, f64},
    aten.linalg_eigvalsh.out: {f32, f64},  # aten::linalg_eigvalsh.out
    aten.linalg_householder_product.default: {f32, f64},  # aten::linalg_householder_product
    aten.linalg_householder_product.out: {f32, f64},  # aten::linalg_householder_product.out
    aten.linalg_lstsq.default: {f32, f64},  # aten::linalg_lstsq.out
    aten.linalg_qr.default: {f32, f64},  # aten::_linalg_qr_helper
    aten.linalg_slogdet.default: {f32, f64},  # aten::linalg_slogdet
    aten.linalg_solve.default: {f32, f64},  # aten::linalg_solve
    aten.linalg_solve.out: {f32, f64},  # aten::linalg_solve.out
    aten.linalg_solve_triangular.default: {f32, f64},  # aten::linalg_solve_triangular
    aten.linalg_solve_triangular.out: {f32, f64},  # aten::linalg_solve_triangular.out
    aten.linalg_vector_norm.out: {bf16, f16, f32, f64},  # aten::linalg_vector_norm.out
    aten.logdet.default: {f32, f64},  # aten::_local_scalar_dense, aten::nonzero
    aten.lu_solve.default: {f32, f64},  # aten::lu_solve
    aten.lu_solve.out: {f32, f64},  # aten::lu_solve.out
    aten.ormqr.default: {f32, f64},  # aten::ormqr
    aten.ormqr.out: {f32, f64},  # aten::ormqr.out
    aten.symeig.default: {f32, f64},  # aten::_symeig_helper
}

# these sometimes pass and sometimes fail
meta_dispatch_skips = {
    aten._to_copy.default: {i64, bf16, f16, u8, b8, f32, i8, f64, i16, i32},
    aten.addr.default: {b8},
    aten.addr.out: {b8},
    aten.aminmax.default: {i64, u8, b8, f32, i8, f64, i16, i32},
    aten.copy_.default: {c32},
    aten.cummax.default: {i64, bf16, u8, b8, f32, i8, f64, i16, i32},
    aten.cummin.default: {i64, bf16, u8, b8, f32, i8, f64, i16, i32},
    aten.index_add.default: {i64, bf16, f16, u8, b8, f32, i8, f64, i16, i32},  # TODO
    aten.index_add.out: {i64, bf16, f16, u8, b8, f32, i8, f64, i16, i32},  # TODO
    aten.isnan.default: {f64, f32},
    aten.mul.Scalar: {i64, bf16, f16, f32, i8, f64, i16, i32},  # test_dispatch_meta_gradient_cpu_bfloat16
    aten.slice.Tensor: {c32},  # TODO
    aten.linalg_pinv.atol_rtol_tensor: {f32, f64},
    aten.linalg_pinv.atol_rtol_tensor_out: {f32, f64},
}

meta_dispatch_device_expected_failures = defaultdict(dict)
meta_dispatch_device_skips = defaultdict(dict)

meta_dispatch_device_expected_failures['cuda'] = {
    aten._adaptive_avg_pool2d.default: {f16},  # aten::_adaptive_avg_pool2d
    aten._adaptive_avg_pool3d.default: {bf16},  # aten::_adaptive_avg_pool3d
    aten._conj_physical.default: {f16},  # aten::conj_physical.out
    aten._convolution.default: {f16},
    aten._embedding_bag_forward_only.default: {bf16},  # aten::_embedding_bag_forward_only
    aten._fft_c2c.default: {c32, f16},  # aten::_fft_c2c
    aten._fft_c2c.out: {c32, f16},  # aten::_fft_c2c.out
    aten._fft_c2r.default: {c32, f16},  # aten::_fft_c2r
    aten._fft_c2r.out: {c32, f16},  # aten::_fft_c2r.out
    aten._fft_r2c.default: {f16},  # aten::_fft_r2c
    aten._fft_r2c.out: {f16},  # aten::_fft_r2c.out
    aten._linalg_check_errors.default: {c128, c64, f32, f64},  # aten::_local_scalar_dense
    aten._unique2.default: {f16},  # aten::_unique2
    aten._use_cudnn_ctc_loss.default: {f32, f64},  # aten::_use_cudnn_ctc_loss
    aten.addbmm.default: {f16},  # aten::addbmm
    aten.addbmm.out: {f16},  # aten::addbmm.out
    aten.bernoulli.out: {f16},  # aten::bernoulli.out
    aten.convolution.default: {f16},
    aten.cudnn_grid_sampler.default: {f16, f32, f64},  # aten::cudnn_grid_sampler
    aten.diag.default: {f16},  # aten::diag.out
    aten.diag.out: {bf16, f16},  # aten::diag.out
    aten.geqrf.default: {f32, f64},  # aten::geqrf
    aten.grid_sampler_2d.default: {f16},  # aten::grid_sampler_2d
    aten.grid_sampler_3d.default: {f16},  # aten::grid_sampler_3d
    aten.histc.default: {i16, i32, i64, i8},  # aten::histc
    aten.histc.out: {i16, i32, i64, i8},  # aten::histc.out
    aten.index.Tensor: {c32},  # aten::index.Tensor
    aten.inverse.out: {f32, f64},  # aten::_local_scalar_dense
    aten.kthvalue.default: {f16},  # aten::kthvalue.values
    aten.linalg_cholesky_ex.L: {f32, f64},  # aten::linalg_cholesky_ex.L
    aten.linalg_cholesky_ex.default: {f32, f64},  # aten::linalg_cholesky_ex
    aten.linalg_eigvalsh.out: {f32, f64},  # aten::linalg_eigvalsh.out
    aten.linalg_householder_product.default: {f32, f64},  # aten::linalg_householder_product
    aten.linalg_householder_product.out: {f32, f64},  # aten::linalg_householder_product.out
    aten.linalg_matrix_exp.default: {f16},  # aten::linalg_matrix_exp
    aten.linalg_qr.default: {f32, f64},  # aten::_linalg_qr_helper
    aten.linalg_solve_triangular.default: {f32, f64},  # aten::linalg_solve_triangular
    aten.linalg_solve_triangular.out: {f32, f64},  # aten::linalg_solve_triangular.out
    aten.log_sigmoid_forward.default: {bf16, f16, f64, f32},
    aten.log_sigmoid_forward.output: {f16},  # aten::log_sigmoid_forward.output
    aten.logcumsumexp.default: {bf16, f16},  # aten::_logcumsumexp
    aten.logcumsumexp.out: {bf16, f16},  # aten::_logcumsumexp.out
    aten.logit.out: {f16},
    aten.max_pool3d_with_indices.default: {bf16, f16},  # aten::max_pool3d_with_indices
    aten.max_unpool2d.default: {f16},  # aten::max_unpool2d
    aten.max_unpool3d.default: {f16},  # aten::max_unpool3d
    aten.median.default: {f16},  # aten::median
    aten.median.dim: {f16},  # aten::median.dim_values
    aten.multi_margin_loss.default: {bf16, f16},  # aten::multi_margin_loss
    aten.multilabel_margin_loss_forward.default: {bf16, f16},  # aten::multilabel_margin_loss_forward
    aten.multinomial.default: {f16},  # aten::multinomial
    aten.multinomial.out: {f16},  # aten::multinomial.out
    aten.mvlgamma.default: {f16},  # aten::_local_scalar_dense
    aten.mvlgamma.out: {f16},  # aten::mvlgamma.out
    aten.nanmedian.default: {f16},  # aten::nanmedian
    aten.nanmedian.dim: {f16},  # aten::nanmedian.dim_values
    aten.native_dropout.default: {bf16, f16, f32, f64},
    aten.nll_loss2d_forward.default: {f16},  # aten::nll_loss2d_forward
    aten.ormqr.default: {f32, f64},  # aten::ormqr
    aten.ormqr.out: {f32, f64},  # aten::ormqr.out
    aten.prelu.default: {f16},  # aten::prelu
    aten.prod.default: {bf16, c32, f16},  # aten::prod
    aten.reflection_pad2d.default: {f16},  # aten::reflection_pad2d
    aten.relu.default: {f16},  # aten::relu
    aten.rrelu_with_noise.default: {f16},  # aten::rrelu_with_noise
    aten.tensordot.out: {f16},  # aten::tensordot.out
    aten.trace.default: {b8, bf16, f16},  # aten::diag.out
    aten.unique_consecutive.default: {f16},  # aten::unique_consecutive
    aten.unique_dim.default: {f16},  # aten::unique_dim
    aten.upsample_nearest3d.vec: {f16},  # aten::upsample_nearest3d.vec
    aten.vdot.default: {f16},  # aten::vdot
    aten.vdot.out: {f16},  # aten::vdot
}

meta_dispatch_device_skips['cuda'] = {
    aten._conj.default: {c32, f16},
    aten._linalg_svd.default: {f32, f64},
    aten.cudnn_batch_norm.default: {f32, f64},
    aten.cummax.default: {f16},
    aten.cummin.default: {f16},
    aten.inverse.default: {f32, f64},
    aten.slice.Tensor: {f16},
    # ROCm stuff; technically this should be expected failure but it's
    # not worth it; these should get unified anyway
    aten.miopen_batch_norm.default: {f32},
}

class MetaCrossRefDispatchMode(torch.utils._python_dispatch.TorchDispatchMode):
    test_case: TestCase
    device: torch.device
    dtype: torch.dtype

    def __init__(self, test_case, *, device, dtype):
        self.test_case = test_case
        # save TLS
        self.precision = test_case.precision
        self.rel_tol = test_case.rel_tol
        self.device_type = torch.device(device).type
        self.dtype = dtype

    def __torch_dispatch__(self, func, types, args=(), kwargs=None):
        kwargs = kwargs or {}

        self.test_case.precision = self.precision
        self.test_case.rel_tol = self.rel_tol

        if self.dtype in meta_dispatch_skips.get(func, set()):
            test_expect = TestExpect.SKIP
        elif self.dtype in meta_dispatch_device_skips[self.device_type].get(func, set()):
            test_expect = TestExpect.SKIP
        elif self.dtype in meta_dispatch_expected_failures.get(func, set()):
            test_expect = TestExpect.FAILURE
        elif self.dtype in meta_dispatch_device_expected_failures[self.device_type].get(func, set()):
            test_expect = TestExpect.FAILURE
        else:
            test_expect = TestExpect.SUCCESS

        return run_meta_crossref(
            self.test_case,
            test_expect,
            func,
            args,
            kwargs,
            dtype=self.dtype,
            device_type=self.device_type,
        )


class TestMeta(TestCase):
    @unittest.skipIf(TEST_WITH_ASAN, "Skipped under ASAN")
    @onlyNativeDeviceTypes
    @skipIfCrossRef
    @suppress_warnings
    @ops(op_db)
    def test_meta(self, device, dtype, op):
        # run the OpInfo sample inputs, cross-referencing them with the
        # meta implementation and check the results are the same.  All
        # the heavy lifting happens in MetaCrossRefFunctionMode
        func = op.get_op()
        samples = op.sample_inputs(device, dtype, requires_grad=False)
        for sample_input in samples:
            args = [sample_input.input] + list(sample_input.args)
            kwargs = sample_input.kwargs
            with MetaCrossRefFunctionMode.push(self, dtype=dtype, device=device):
                expected = func(*args, **kwargs)
                if isinstance(expected, torch.Tensor) and op.supports_out:
                    func(*args, **kwargs, out=expected)

    @unittest.skipIf(TEST_WITH_ASAN, "Skipped under ASAN")
    @onlyNativeDeviceTypes
    @skipIfCrossRef
    @suppress_warnings
    @ops(op_db)
    def test_dispatch_meta(self, device, dtype, op):
        func = op.get_op()
        samples = op.sample_inputs(device, dtype, requires_grad=False)
        for sample_input in samples:
            args = [sample_input.input] + list(sample_input.args)
            kwargs = sample_input.kwargs
            with MetaCrossRefDispatchMode.push(self, dtype=dtype, device=device):
                expected = func(*args, **kwargs)
                if isinstance(expected, torch.Tensor) and op.supports_out:
                    func(*args, **kwargs, out=expected)

instantiate_device_type_tests(TestMeta, globals())

if __name__ == "__main__":
    run_tests()<|MERGE_RESOLUTION|>--- conflicted
+++ resolved
@@ -305,14 +305,6 @@
 )""") from e
         else:
             try:
-<<<<<<< HEAD
-                assert_ref_meta_equal(test_case, meta_rs, rs, lambda msg: f"""\
-meta disagrees with real impl:
-{resolve_name(func)}(
-*{verbose_print(meta_args)},
-**{verbose_print(meta_kwargs)}
-) = {verbose_print(meta_rs)}
-=======
                 delim = ',\n  '
                 assert_ref_meta_equal(test_case, meta_rs, rs, lambda msg: f"""\
 meta disagrees with real impl:
@@ -322,7 +314,6 @@
 ) = (
   {delim.join(map(verbose_print, meta_rs))}
 )
->>>>>>> 47263274
 {msg}
 """)
             except Exception:
@@ -814,6 +805,8 @@
     aten.index_add.default: {i64, bf16, f16, u8, b8, f32, i8, f64, i16, i32},  # TODO
     aten.index_add.out: {i64, bf16, f16, u8, b8, f32, i8, f64, i16, i32},  # TODO
     aten.isnan.default: {f64, f32},
+    aten.native_batch_norm.default: {f64, f32},  # waiting on https://github.com/pytorch/pytorch/pull/77407
+    aten.native_layer_norm.default: {bf16, f64, f32},
     aten.mul.Scalar: {i64, bf16, f16, f32, i8, f64, i16, i32},  # test_dispatch_meta_gradient_cpu_bfloat16
     aten.slice.Tensor: {c32},  # TODO
     aten.linalg_pinv.atol_rtol_tensor: {f32, f64},
@@ -880,7 +873,9 @@
     aten.mvlgamma.out: {f16},  # aten::mvlgamma.out
     aten.nanmedian.default: {f16},  # aten::nanmedian
     aten.nanmedian.dim: {f16},  # aten::nanmedian.dim_values
+    aten.native_batch_norm.default: {bf16, f16},  # waiting on https://github.com/pytorch/pytorch/pull/77407
     aten.native_dropout.default: {bf16, f16, f32, f64},
+    aten.native_layer_norm.default: {f16},  # aten::var_mean.correction
     aten.nll_loss2d_forward.default: {f16},  # aten::nll_loss2d_forward
     aten.ormqr.default: {f32, f64},  # aten::ormqr
     aten.ormqr.out: {f32, f64},  # aten::ormqr.out
