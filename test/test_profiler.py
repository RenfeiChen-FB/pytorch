# Owner(s): ["oncall: profiler"]
import collections
import gc
import io
import json
import os
import re
import tempfile
import unittest
import time

import torch
import torch.nn as nn
import torch.optim
import torch.utils.data
import torch.utils.data.datapipes as dp
from torch.testing._internal.common_cuda import TEST_MULTIGPU
from torch.testing._internal.common_utils import (
    TestCase, run_tests, TEST_WITH_ASAN, TEST_WITH_ROCM, IS_WINDOWS,
    TEST_WITH_CROSSREF, TemporaryFileName, TemporaryDirectoryName)
from torch.autograd import (_record_function_with_args_enter, _record_function_with_args_exit)
from torch.autograd.profiler import profile as _profile
from torch.autograd.profiler_legacy import profile as _profile_legacy
from torch.profiler import (
    kineto_available, profile, record_function, supported_activities,
    DeviceType, ProfilerAction, ProfilerActivity, ExecutionGraphObserver,
    _utils
)
from torch.testing._internal.common_device_type import skipCUDAVersionIn

try:
    import psutil
    HAS_PSUTIL = True
except ImportError:
    HAS_PSUTIL = False
import pickle


@unittest.skipIf(not HAS_PSUTIL, "Requires psutil to run")
@unittest.skipIf(TEST_WITH_ASAN, "Cannot test with ASAN")
@unittest.skipIf(IS_WINDOWS, "Test is flaky on Windows")
@unittest.skipIf(not torch.cuda.is_available(), "CUDA is required")
class TestProfilerCUDA(TestCase):

    @skipCUDAVersionIn([(11, 5)])  # https://github.com/pytorch/pytorch/issues/69023
    def test_mem_leak(self):
        """Checks that there's no memory leak when using profiler with CUDA
        """
        t = torch.rand(1, 1).cuda()
        p = psutil.Process()
        last_rss = collections.deque(maxlen=5)
        for outer_idx in range(10):
            with _profile(use_cuda=True):
                for _ in range(1024):
                    t = torch.mm(t, t)

            gc.collect()
            torch.cuda.empty_cache()
            last_rss.append(p.memory_info().rss)

        # with CUDA events leaking the increase in memory was ~7 MB between
        # profiler invocations above
        is_increasing = all(
            [last_rss[idx] > last_rss[idx - 1] for idx in range(1, len(last_rss))])
        max_diff = -1
        for idx in range(1, len(last_rss)):
            max_diff = max(max_diff, last_rss[idx] - last_rss[idx - 1])
        self.assertTrue(not (is_increasing and max_diff > 100 * 1024),
                        msg='memory usage is increasing, {}'.format(str(last_rss)))

    def test_custom_module_input_op_ids(self):
        class MyFunc(torch.autograd.Function):
            @staticmethod
            def forward(ctx, x):
                ctx.save_for_backward(x)
                return x

            @staticmethod
            def backward(ctx, gO):
                x, = ctx.saved_tensors
                return x

        def custom_layer(input_ten):
            return MyFunc.apply(input_ten)

        # Only testing that emit_nvtx runs when
        # record_shapes option is enabled.
        with torch.autograd.profiler.emit_nvtx(record_shapes=True) as prof:
            x = torch.randn(10, 10, requires_grad=True)
            y = torch.randn(10, 10, requires_grad=True)
            z = x + y
            s = custom_layer(z)
            q = s.sum()
            q.backward()

class TestRecordFunction(TestCase):
    def _record_function_with_param(self):
        u = torch.randn(3, 4, 5, requires_grad=True)
        with _profile(with_stack=True, use_kineto=kineto_available(), record_shapes=True) as prof:
            with record_function("## TEST 1 ##", "1, 2, 3"):
                rf_handle = _record_function_with_args_enter("## TEST 2 ##", 1, False, 2.5, [u, u], "hello", u)
                _record_function_with_args_exit(rf_handle)
            with record_function("## TEST 3 ##"):
                rf_handle = _record_function_with_args_enter("## TEST 4 ##")
                _record_function_with_args_exit(rf_handle)
        return prof

    def test_record_function(self):
        prof_result = self._record_function_with_param()
        found_test_1 = False
        found_test_2 = False
        found_test_3 = False
        found_test_4 = False
        for e in prof_result.function_events:
            if "## TEST 1 ##" == e.name:
                found_test_1 = True
                self.assertTrue(e.input_shapes == [[]])
            elif "## TEST 2 ##" == e.name:
                found_test_2 = True
                self.assertTrue(e.input_shapes == [[], [], [], [], [], [3, 4, 5]])
            elif "## TEST 3 ##" == e.name:
                found_test_3 = True
                self.assertTrue(e.input_shapes == [])
            elif "## TEST 4 ##" == e.name:
                found_test_4 = True
                self.assertTrue(e.input_shapes == [])
        self.assertTrue(found_test_1)
        self.assertTrue(found_test_2)
        self.assertTrue(found_test_3)
        self.assertTrue(found_test_4)

    def test_datapipe_with_record_function(self):
        with _profile(with_stack=True, use_kineto=kineto_available(), record_shapes=True) as prof:
            input_dp1 = dp.iter.IterableWrapper(range(4))
            input_dp2 = dp.iter.IterableWrapper(range(4, 8))
            input_dp3 = dp.iter.IterableWrapper(range(8, 12))
            output_dp = input_dp1.mux(input_dp2, input_dp3)
            output = list(output_dp)

        has_iter = False
        has_mux = False
        for e in prof.function_events:
            if has_iter and has_mux:
                break

            if not has_iter and e.name == "enumerate(DataPipe)#IterableWrapperIterDataPipe":
                has_iter = True
            if not has_mux and e.name == "enumerate(DataPipe)#MultiplexerIterDataPipe":
                has_mux = True
        self.assertTrue(has_iter)
        self.assertTrue(has_mux)

    def test_datapipe_delegation_with_profiler(self):
        class IDPIterator(torch.utils.data.IterDataPipe):
            def __init__(self):
                self.data = list(range(10))
                self._idx = 0

            def __iter__(self):
                return self

            def __next__(self):
                if self._idx >= 10:
                    self._idx = 0
                    raise StopIteration
                self._idx += 1
                return self.data[self._idx - 1]

            def get_value(self, idx):
                return self.data[idx]

        dp1 = IDPIterator()  # The object itself is an iterator
        self.assertEqual(5, dp1.get_value(5))
        it_dp1 = iter(dp1)  # This creates the 1st iterator
        self.assertEqual(5, it_dp1.get_value(5))  # type: ignore[attr-defined]
        self.assertEqual(list(range(10)), list(it_dp1))

        class IDPDelegator(torch.utils.data.IterDataPipe):
            def __init__(self, datapipe):
                self.datapipe = datapipe

            def __iter__(self):
                return iter(self.datapipe)

        dp2 = IDPDelegator(dp1)
        it_dp2 = iter(dp2)
        self.assertEqual(5, it_dp2.get_value(5))
        self.assertEqual(list(range(10)), list(it_dp2))

    def test_datapipe_with_record_function_fork(self):
        with _profile(with_stack=True, use_kineto=kineto_available(), record_shapes=True) as prof:
            input_dp = dp.iter.IterableWrapper(range(10))
            dp1, dp2, dp3 = input_dp.fork(num_instances=3)
            output1 = list(dp1)
        has_iter = False
        has_child = False
        for e in prof.function_events:
            if has_iter and has_child:
                break

            if not has_iter and e.name == "enumerate(DataPipe)#IterableWrapperIterDataPipe":
                has_iter = True
            if not has_child and e.name == "enumerate(DataPipe)#_ChildDataPipe":
                has_child = True
        self.assertTrue(has_iter)
        self.assertTrue(has_child)


class TestExecutionGraph(TestCase):
    def payload(self, use_cuda=False):
        u = torch.randn(3, 4, 5, requires_grad=True)
        with record_function("## TEST 1 ##", "1, 2, 3"):
            rf_handle = _record_function_with_args_enter("## TEST 2 ##", 1, False, 2.5, [u, u], (u, u), "hello", u)
            x = torch.randn(10, 10, requires_grad=True)
            if use_cuda:
                x = x.cuda()
            y = torch.randn(10, 10, requires_grad=True)
            if use_cuda:
                y = y.cuda()
            z = x + y + x * y + x * y
            z.backward(z)
            if use_cuda:
                z = z.cpu()
            _record_function_with_args_exit(rf_handle)

    def get_execution_graph_root(self, output_file_name):
        nodes = []
        with open(output_file_name, 'r') as f:
            eg_graph = json.load(f)
            assert "nodes" in eg_graph
            nodes = eg_graph["nodes"]
        return nodes

    @unittest.skipIf(not kineto_available(), "Kineto is required")
    def test_execution_graph_with_kineto(self):
        trace_called_num = 0

        def trace_handler(p):
            nonlocal trace_called_num
            trace_called_num += 1

        use_cuda = torch.profiler.ProfilerActivity.CUDA in supported_activities()
        # Create a temp file to save execution graph data.
        fp = tempfile.NamedTemporaryFile('w+t', suffix='.json', delete=False)
        fp.close()
        expected_loop_events = 0
        eg = ExecutionGraphObserver()
        eg.register_callback(fp.name)
        with profile(
            activities=supported_activities(),
            schedule=torch.profiler.schedule(
                skip_first=3,
                wait=1,
                warmup=1,
                active=2),
            on_trace_ready=trace_handler,
        ) as p:
            eg.start()
            for idx in range(10):
                expected_loop_events += 1
                with record_function(f"## LOOP {idx} ##"):
                    self.payload(use_cuda=use_cuda)
                p.step()
            eg.stop()

        eg.unregister_callback()

        assert trace_called_num == 2
        assert fp.name == eg.get_output_file_path()
        nodes = self.get_execution_graph_root(fp.name)
        loop_count = 0
        for n in nodes:
            assert "name" in n
            if "[pytorch|profiler|execution_graph|process]" in n["name"]:
                found_root_node = True
            if n["name"].startswith("## LOOP "):
                loop_count += 1
        assert found_root_node
        assert loop_count == expected_loop_events

    def test_execution_graph_alone(self):
        use_cuda = torch.profiler.ProfilerActivity.CUDA in supported_activities()
        # Create a temp file to save execution graph data.
        fp = tempfile.NamedTemporaryFile('w+t', suffix='.json', delete=False)
        fp.close()
        expected_loop_events = 0

        eg = ExecutionGraphObserver()
        eg.register_callback(fp.name)
        eg.start()
        for idx in range(5):
            expected_loop_events += 1
            with record_function(f"## LOOP {idx} ##"):
                self.payload(use_cuda=use_cuda)
        eg.stop()
        eg.unregister_callback()

        assert fp.name == eg.get_output_file_path()
        nodes = self.get_execution_graph_root(fp.name)
        loop_count = 0
        for n in nodes:
            assert "name" in n
            if "[pytorch|profiler|execution_graph|process]" in n["name"]:
                found_root_node = True
            if n["name"].startswith("## LOOP "):
                loop_count += 1
        assert found_root_node
        assert loop_count == expected_loop_events

    def test_execution_graph_start_stop(self):
        use_cuda = torch.profiler.ProfilerActivity.CUDA in supported_activities()
        # Create a temp file to save execution graph data.
        fp = tempfile.NamedTemporaryFile('w+t', suffix='.json', delete=False)
        fp.close()
        expected_loop_events = 0
        eg = ExecutionGraphObserver()
        eg.register_callback(fp.name)
        for idx in range(10):
            if idx == 3:
                eg.start()
            elif idx == 5:
                eg.stop()
            elif idx == 8:
                eg.start()
            elif idx == 9:
                eg.stop()
                eg.unregister_callback()
            if eg._execution_graph_running:
                expected_loop_events += 1
            with record_function(f"## LOOP {idx} ##"):
                self.payload(use_cuda=use_cuda)

        assert fp.name == eg.get_output_file_path()
        nodes = self.get_execution_graph_root(fp.name)
        loop_count = 0
        for n in nodes:
            assert "name" in n
            if "[pytorch|profiler|execution_graph|process]" in n["name"]:
                found_root_node = True
            if n["name"].startswith("## LOOP "):
                loop_count += 1
        assert found_root_node
        assert loop_count == expected_loop_events

    def test_execution_graph_no_capture(self):
        fp = tempfile.NamedTemporaryFile('w+t', suffix='.json', delete=False)
        fp.close()
        eg = ExecutionGraphObserver()
        eg.register_callback(fp.name)
        eg.unregister_callback()

        assert fp.name == eg.get_output_file_path()
        nodes = self.get_execution_graph_root(fp.name)
        for n in nodes:
            assert "name" in n
            if "[pytorch|profiler|execution_graph|process]" in n["name"]:
                found_root_node = True
        assert found_root_node


class TestProfiler(TestCase):

    @unittest.skipIf(TEST_WITH_CROSSREF, "crossref intercepts calls and changes the callsite.")
    def test_source(self):
        """Checks that source code attribution works for eager, TS and autograd mode
        """
        # avoid automatic inlining
        prev_opt = torch._C._get_graph_executor_optimize()
        torch._C._set_graph_executor_optimize(False)

        @torch.jit.script
        def ts_method_2(x, y):
            return torch.matmul(x, y)

        @torch.jit.script
        def ts_method_1(x, y, z):
            a = x + z
            w = ts_method_2(x, y) + a
            return w.sum()

        class DummyModule(nn.Module):
            def __init__(self):
                super(DummyModule, self).__init__()
                self.conv = torch.nn.Conv2d(3, 2, kernel_size=1, stride=2, padding=3, bias=False)

            def forward(self, x):
                return self.conv(x)

        mod = DummyModule()

        def call_module(x):
            return mod(x)

        with _profile(with_stack=True, use_kineto=kineto_available()) as p:
            x = torch.randn(10, 10, requires_grad=True)
            y = torch.randn(10, 10, requires_grad=True)
            z = x + y
            w = ts_method_1(x, y, z)
            v = 2 * w
            v.backward()
            a = torch.randn(2, 3, 2, 2, requires_grad=True)
            b = call_module(a)
            c = b.sum()
            c.backward()

        for e in p.function_events:
            if "aten::add" in e.name or "AddBackward" in e.name:
                self.assertTrue(any(["test_profiler" in entry for entry in e.stack]))
                self.assertTrue(any([(
                    "test_source" in entry or
                    "ts_method_1" in entry or
                    "ts_method_2" in entry) for entry in e.stack]))

        # TODO: https://github.com/pytorch/kineto/issues/617
        if kineto_available() and not IS_WINDOWS:
            with TemporaryFileName(mode="w+") as fname:
                p.export_chrome_trace(fname)
                with io.open(fname, 'r') as f:
                    events = json.load(f)["traceEvents"]

                def extract(pattern: str):
                    matches = [e for e in events if re.search(pattern, e["name"])]
                    self.assertEqual(len(matches), 1, repr([e["name"] for e in matches]))
                    return matches[0]

                module_event = extract(r"DummyModule_0")
                wrapper_event = extract(r"call_module")
                self.assertEqual(module_event["args"]["Python parent id"], wrapper_event["args"]["Python id"])

        torch._C._set_graph_executor_optimize(prev_opt)

    def payload(self, use_cuda=False):
        x = torch.randn(10, 10)
        if use_cuda:
            x = x.cuda()
        y = torch.randn(10, 10)
        if use_cuda:
            y = y.cuda()
        z = torch.mm(x, y)
        z = z + y
        if use_cuda:
            z = z.cpu()

    @unittest.skipIf(not kineto_available(), "Kineto is required")
    def test_kineto(self):
        use_cuda = torch.profiler.ProfilerActivity.CUDA in supported_activities()
        with _profile(use_cuda=use_cuda, use_kineto=True):
            self.payload(use_cuda=use_cuda)

        # rerun to avoid initial start overhead
        with _profile(use_cuda=use_cuda, use_kineto=True) as p:
            self.payload(use_cuda=use_cuda)
        output = p.key_averages().table(
            sort_by="self_cuda_time_total" if use_cuda else "self_cpu_time_total", row_limit=-1)
        # print(output)
        found_gemm = False
        found_memcpy = False
        found_mm = False
        for e in p.function_events:
            if "aten::mm" in e.name:
                found_mm = True
            if "gemm" in e.name:
                found_gemm = True
            if "Memcpy" in e.name or "memcpy" in e.name:
                found_memcpy = True
        if use_cuda:
            self.assertTrue(found_gemm)
            self.assertTrue(found_memcpy)
        else:
            self.assertTrue(found_mm)
        # p.export_chrome_trace("/tmp/test_trace.json")

    @unittest.skipIf(not kineto_available(), "Kineto is required")
    @unittest.skipIf(not TEST_MULTIGPU, "Multiple GPUs needed")
    @unittest.skipIf(TEST_WITH_ROCM, "Not supported on ROCm")
    def test_kineto_multigpu(self):
        with profile(
            activities=[
                ProfilerActivity.CPU,
                ProfilerActivity.CUDA]) as prof:
            for gpu_id in [0, 1]:
                x = torch.randn(10, 10).cuda(gpu_id)
                y = torch.randn(10, 10).cuda(gpu_id)
                z = x.matmul(y)

        found_gemm_0 = False
        found_gemm_1 = False
        found_cuda = False
        for evt in prof.events():
            if "gemm" in evt.name.lower() and evt.device_type == DeviceType.CUDA:
                if evt.device_index == 0:
                    found_gemm_0 = True
                elif evt.device_index == 1:
                    found_gemm_1 = True
            if "cuda" in evt.name.lower() and evt.device_type == DeviceType.CPU:
                found_cuda = True

        self.assertTrue(found_gemm_0)
        self.assertTrue(found_gemm_1)
        self.assertTrue(found_cuda)

    def test_memory_profiler(self):
        def run_profiler(tensor_creation_fn):
            # collecting allocs / deallocs
            with _profile(profile_memory=True, record_shapes=True, use_kineto=kineto_available()) as prof:
                x = None
                with record_function("test_user_scope_alloc"):
                    x = tensor_creation_fn()
                with record_function("test_user_scope_dealloc"):
                    del x
            return prof.key_averages(group_by_input_shape=True)

        def check_metrics(stats, metric, allocs=None, deallocs=None):
            stat_metrics = {}
            for stat in stats:
                stat_metrics[stat.key] = getattr(stat, metric)
            if allocs is not None:
                for alloc_fn in allocs:
                    self.assertTrue(alloc_fn in stat_metrics)
                    self.assertTrue(stat_metrics[alloc_fn] > 0)
            if deallocs is not None:
                for dealloc_fn in deallocs:
                    self.assertTrue(dealloc_fn in stat_metrics)
                    self.assertTrue(stat_metrics[dealloc_fn] < 0)

        def create_cpu_tensor():
            return torch.rand(10, 10)

        def create_cuda_tensor():
            return torch.rand(10, 10).cuda()

        def create_mkldnn_tensor():
            return torch.rand(10, 10, dtype=torch.float32).to_mkldnn()

        stats = run_profiler(create_cpu_tensor)
        check_metrics(
            stats,
            "cpu_memory_usage",
            allocs=[
                "aten::empty",
                "aten::rand",
                "test_user_scope_alloc",
            ],
            deallocs=[
                "test_user_scope_dealloc",
            ]
        )

        if kineto_available():
            with TemporaryFileName(mode="w+") as fname:
                with profile(profile_memory=True) as prof:
                    x = None
                    with record_function("test_user_scope_alloc"):
                        x = create_cpu_tensor()
                    with record_function("test_user_scope_dealloc"):
                        del x
                prof.export_chrome_trace(fname)
                with io.open(fname, 'r') as f:
                    trace = json.load(f)
                    assert "traceEvents" in trace
                    events = trace["traceEvents"]
                    found_memory_events = False
                    for evt in events:
                        assert "name" in evt
                        if evt["name"] == "[memory]":
                            found_memory_events = True
                            assert "args" in evt
                            assert "Addr" in evt["args"]
                            assert "Device Type" in evt["args"]
                            assert "Device Id" in evt["args"]
                            assert "Bytes" in evt["args"]

                            # Memory should be an instantaneous event.
                            assert "dur" not in evt["args"]
                            assert "cat" not in evt["args"]
                    assert found_memory_events

        if torch.cuda.is_available():
            create_cuda_tensor()
            stats = run_profiler(create_cuda_tensor)
            check_metrics(
                stats,
                "cuda_memory_usage",
                allocs=[
                    "test_user_scope_alloc",
                    "aten::to",
                    "aten::empty_strided",
                ],
                deallocs=[
                    "test_user_scope_dealloc",
                ]
            )
            check_metrics(
                stats,
                "cpu_memory_usage",
                allocs=[
                    "aten::rand",
                    "aten::empty",
                ]
            )

        if torch._C.has_mkldnn:
            create_mkldnn_tensor()
            stats = run_profiler(create_mkldnn_tensor)
            check_metrics(
                stats,
                "cpu_memory_usage",
                allocs=[
                    "test_user_scope_alloc",
                    "aten::rand",
                    "aten::empty",
                    "aten::to_mkldnn",
                ],
                deallocs=[
                    "test_user_scope_dealloc",
                ]
            )

        # check top-level memory events
        with _profile(profile_memory=True, use_kineto=kineto_available()) as prof:
            x = torch.rand(10, 10)
            del x
            if torch.cuda.is_available():
                y = torch.rand(10, 10).cuda()
                del y
            gc.collect()
        stats = prof.key_averages(group_by_input_shape=True)
        check_metrics(
            stats,
            "cpu_memory_usage",
            allocs=[
                "aten::rand",
                "aten::empty"
            ],
            deallocs=[
                "[memory]"
            ]
        )
        if torch.cuda.is_available():
            check_metrics(
                stats,
                "cuda_memory_usage",
                deallocs=[
                    "[memory]"
                ]
            )

    @unittest.skipIf(not kineto_available(), "Kineto is required")
    def test_module_hierarchy(self):
        class A(nn.Module):
            def __init__(self):
                super(A, self).__init__()

            def my_new_method(self, x):
                return x * 3

            def forward_impl_(self, x, y):
                return self.my_new_method(x) + y

            def forward(self, x, y):
                y = y - 2
                return self.forward_impl_(x, y)

        class B(nn.Module):
            def __init__(self):
                super(B, self).__init__()

            def forward(self, x):
                return x + 2

        class C(nn.Module):
            def __init__(self):
                super(C, self).__init__()
                self.A0 = A()
                self.B0 = B()

            def call_b(self, x):
                return self.B0.forward(x)

            def forward(self, x, y):
                return self.A0.forward(x, y) + self.call_b(x)

        model = C()
        model = torch.jit.script(model)
        input_a = torch.rand(128, 128)
        input_b = torch.rand(128, 128)
        op_to_module_hierarchy = {}
        op_to_module_hierarchy["aten::sub"] = ["TOP(C)::forward.A0(A)::forward."]
        op_to_module_hierarchy["aten::mul"] = [
            "TOP(C)::forward.A0(A)::forward.SELF(A)::forward_impl_.SELF(A)::my_new_method."]
        op_to_module_hierarchy["aten::add"] = [
            "TOP(C)::forward.A0(A)::forward.SELF(A)::forward_impl_.",
            "TOP(C)::forward.SELF(C)::call_b.B0(B)::forward.", "TOP(C)::forward."]
        with TemporaryFileName(mode="w+") as fname:
            with profile(activities=[torch.profiler.ProfilerActivity.CPU], with_modules=True,) as prof:
                model(input_a, input_b)
            prof.export_chrome_trace(fname)
            with io.open(fname, 'r') as f:
                trace = json.load(f)
                assert "traceEvents" in trace
                events = trace["traceEvents"]
                found_memory_events = False
                for evt in events:
                    assert "name" in evt
                    if "args" in evt:
                        op_name = evt["name"]
                        if "Module Hierarchy" in evt["args"]:
                            hierarchy = evt["args"]["Module Hierarchy"]
                            if op_name in op_to_module_hierarchy:
                                assert hierarchy in op_to_module_hierarchy[op_name]

    def test_high_level_trace(self):
        """Checks that python side high level events are recorded.
        """
        class RepeatedDataset(torch.utils.data.Dataset):
            def __init__(self, N, D_in, D_out):
                self.N = N
                self.x = torch.randn(N, D_in)
                self.y = torch.randn(N, D_out)

            def __len__(self):
                return self.N

            def __getitem__(self, idx):
                return self.x, self.y

        class TwoLayerNet(torch.nn.Module):
            def __init__(self, D_in, H, D_out):
                super(TwoLayerNet, self).__init__()
                self.linear1 = torch.nn.Linear(D_in, H)
                self.linear2 = torch.nn.Linear(H, D_out)

            def forward(self, x):
                h_relu = self.linear1(x).clamp(min=0)
                y_pred = self.linear2(h_relu)
                return y_pred

        class CustomSGD(torch.optim.SGD):
            def __init__(self, *args, **kwargs):
                super(CustomSGD, self).__init__(*args, **kwargs)

        def train():
            for _, data in enumerate(dataloader):
                x, y = data[0], data[1]
                y_pred = model(x)
                loss = criterion(y_pred, y)
                optimizer.zero_grad()
                loss.backward()
                optimizer.step()

        N, D_in, H, D_out = 8, 10, 5, 2
        model = TwoLayerNet(D_in, H, D_out)
        criterion = torch.nn.MSELoss(reduction='sum')
        optimizer = torch.optim.SGD(model.parameters(), lr=1e-4)
        ds = RepeatedDataset(N, D_in, D_out)
        dataloader = torch.utils.data.DataLoader(ds, batch_size=1)

        try:
            train()
        except Exception:
            self.assertTrue(False, "Expected no exception without profiling.")

        # Create multiple instances, expect each func is hooked only one time.
        # Nested wrappers(repeated patching) will make following test fail.
        optimizer_duplicate = torch.optim.SGD(model.parameters(), lr=1e-4)
        dataloader_duplicate = torch.utils.data.DataLoader(ds, batch_size=1)

        def judge(expected_event_count, prof):
            actual_event_count = {}
            for e in prof.function_events:
                if "#" in e.name:
                    key = e.name
                    if key in expected_event_count.keys():
                        actual_event_count[key] = actual_event_count.setdefault(key, 0) + 1
            for key, count in expected_event_count.items():
                self.assertTrue((key in actual_event_count.keys()) and (count == actual_event_count[key]))

        with _profile(use_kineto=kineto_available()) as prof:
            train()
        expected_event_count = {
            # "+1" because the final iteration will enter __next__ but skip the loop body.
            "enumerate(DataLoader)#_SingleProcessDataLoaderIter.__next__": (N + 1),
            "Optimizer.step#SGD.step": N,
            "Optimizer.zero_grad#SGD.zero_grad": N
        }
        judge(expected_event_count, prof)

        # Test on pickle/unpickle. Expect to work in multi-processing.
        optimizer = pickle.loads(pickle.dumps(optimizer))
        with _profile(use_kineto=kineto_available()) as prof:
            train()
        judge(expected_event_count, prof)

        # Test on customized optimizer.
        optimizer = CustomSGD(model.parameters(), lr=1e-4)
        with _profile(use_kineto=kineto_available()) as prof:
            train()
        expected_event_count = {
            "enumerate(DataLoader)#_SingleProcessDataLoaderIter.__next__": (N + 1),
            "Optimizer.step#CustomSGD.step": N,
            "Optimizer.zero_grad#CustomSGD.zero_grad": N
        }
        judge(expected_event_count, prof)

    def test_flops(self):
        model = torch.nn.Sequential(
            nn.Conv2d(16, 33, 18),
            nn.ReLU(),
            nn.Linear(243, 243),
            nn.ReLU(),
        )
        inputs = torch.randn(40, 16, 18, 260)
        with _profile(record_shapes=True, with_flops=True, use_kineto=kineto_available()) as prof:
            model(inputs)
        profiler_output = prof.key_averages(group_by_input_shape=True).table(sort_by="cpu_time_total", row_limit=10)
        self.assertIn("Total MFLOPs", profiler_output)
        if not (kineto_available() and torch.cuda.is_available()):
            return

        with profile(activities=[
                torch.profiler.ProfilerActivity.CPU,
                torch.profiler.ProfilerActivity.CUDA],
                record_shapes=True,
                with_flops=True,
        ) as kineto_profiler:
            model(inputs)
        profiler_output = kineto_profiler.key_averages().table(
            sort_by="self_cuda_time_total", row_limit=-1)
        self.assertIn("Total MFLOPs", profiler_output)

    def test_kineto_profiler_api(self):
        called_num = [0]

        use_cuda = torch.profiler.ProfilerActivity.CUDA in supported_activities()
        with profile(activities=supported_activities()):
            self.payload(use_cuda=use_cuda)

        def trace_handler(p):
            output = p.key_averages().table(
                sort_by="self_cuda_time_total" if use_cuda else "self_cpu_time_total", row_limit=-1)
            # print(output)
            # p.export_chrome_trace("/tmp/test_trace_" + str(called_num[0]) + ".json")
            called_num[0] += 1

        with profile(
            activities=supported_activities(),
            schedule=torch.profiler.schedule(
                wait=1,
                warmup=1,
                active=2),
            on_trace_ready=trace_handler
        ) as p:
            for idx in range(8):
                self.payload(use_cuda=use_cuda)
                p.step()

        self.assertEqual(called_num[0], 2)

        # case without schedule
        with profile(
            activities=supported_activities()
        ) as p:
            self.payload(use_cuda=use_cuda)
            self.payload(use_cuda=use_cuda)
        output = p.key_averages().table(
            sort_by="self_cuda_time_total" if use_cuda else "self_cpu_time_total", row_limit=-1)
        # print(output)

        test_schedule = torch.profiler.schedule(
            skip_first=2,
            wait=1,
            warmup=1,
            active=2,
            repeat=2)
        test_schedule_expected_outputs = [
            ProfilerAction.NONE,
            ProfilerAction.NONE,
            ProfilerAction.NONE,
            ProfilerAction.WARMUP,
            ProfilerAction.RECORD,
            ProfilerAction.RECORD_AND_SAVE,
            ProfilerAction.NONE,
            ProfilerAction.WARMUP,
            ProfilerAction.RECORD,
            ProfilerAction.RECORD_AND_SAVE,
            ProfilerAction.NONE,
            ProfilerAction.NONE,
            ProfilerAction.NONE,
            ProfilerAction.NONE,
        ]
        for step in range(len(test_schedule_expected_outputs)):
            self.assertEqual(test_schedule(step), test_schedule_expected_outputs[step])

    def test_export_stacks(self):
        with _profile(with_stack=True, use_kineto=kineto_available()) as p:
            x = torch.randn(10, 10)
            y = torch.randn(10, 10)
            z = torch.mm(x, y)
            z = z + y

        with TemporaryFileName(mode="w+") as fname:
            p.export_stacks(fname)
            with io.open(fname, 'r') as f:
                lines = f.readlines()
            assert len(lines) > 0, "Empty stacks file"
            for line in lines:
                is_int = False
                try:
                    assert int(line.split(" ")[-1]) > 0, "Invalid stacks record"
                    is_int = True
                except ValueError:
                    pass
                assert is_int, "Invalid stacks record"

    @unittest.skipIf(not kineto_available(), "Kineto is required")
    @unittest.skipIf(IS_WINDOWS, "Test is flaky on Windows")
    def test_tensorboard_trace_handler(self):
        use_cuda = torch.profiler.ProfilerActivity.CUDA in supported_activities()
        with _profile(use_cuda=use_cuda, use_kineto=True):
            self.payload(use_cuda=use_cuda)

        with TemporaryDirectoryName() as dname:
            with profile(
                activities=[
                    torch.profiler.ProfilerActivity.CPU
                ] + ([
                    torch.profiler.ProfilerActivity.CUDA
                ] if use_cuda else []),
                schedule=torch.profiler.schedule(
                    wait=1,
                    warmup=1,
                    active=2,
                    repeat=3),
                on_trace_ready=torch.profiler.tensorboard_trace_handler(dname)
            ) as p:
                for _ in range(18):
                    self.payload(use_cuda=use_cuda)
                    p.step()

            self.assertTrue(os.path.exists(dname))
            file_num = 0
            for file_name in os.listdir(dname):
                parts = file_name.split('.')
                self.assertTrue(len(parts) > 4)
                self.assertTrue(parts[-4].isdigit() and int(parts[-4]) > 0, "Wrong tracing file name pattern")
                self.assertEqual(parts[-3:], ['pt', 'trace', 'json'])
                file_num += 1
            self.assertEqual(file_num, 3)

        # test case for gzip file format
        with TemporaryDirectoryName() as dname:
            p = profile(
                activities=[
                    torch.profiler.ProfilerActivity.CPU
                ] + ([
                    torch.profiler.ProfilerActivity.CUDA
                ] if use_cuda else []),
                schedule=torch.profiler.schedule(
                    wait=1,
                    warmup=1,
                    active=2,
                    repeat=3),
                on_trace_ready=torch.profiler.tensorboard_trace_handler(dname, use_gzip=True)
            )
            p.start()
            for _ in range(18):
                self.payload(use_cuda=use_cuda)
                p.step()
            p.stop()

            self.assertTrue(os.path.exists(dname))
            file_num = 0
            for file_name in os.listdir(dname):
                parts = file_name.split('.')
                self.assertTrue(len(parts) > 4)
                self.assertTrue(parts[-5].isdigit() and int(parts[-5]) > 0, "Wrong tracing file name pattern")
                self.assertEqual(parts[-4:], ['pt', 'trace', 'json', 'gz'])
                file_num += 1
            self.assertEqual(file_num, 3)

    @unittest.skipIf(not kineto_available(), "Kineto is required")
    def test_profiler_metadata(self):
        t1, t2 = torch.ones(1), torch.ones(1)
        with profile() as prof:
            torch.add(t1, t2)
            prof.add_metadata("test_key1", "test_value1")
            prof.add_metadata_json("test_key2", "[1,2,3]")

        with TemporaryFileName(mode="w+") as fname:
            prof.export_chrome_trace(fname)
            with io.open(fname, 'r') as f:
                trace = json.load(f)
                assert "test_key1" in trace
                assert trace["test_key1"] == "test_value1"
                assert "test_key2" in trace
                assert trace["test_key2"] == [1, 2, 3]

    def _test_profiler_tracing(self, use_kineto):
        with _profile(use_kineto=use_kineto) as prof:
            t1, t2 = torch.ones(1), torch.ones(1)
            torch.add(t1, t2)

        with TemporaryFileName(mode="w+") as fname:
            prof.export_chrome_trace(fname)
            # read the trace and expect valid json
            # if the JSON generated by export_chrome_trace is not valid, this will throw and fail the test.
            with io.open(fname, 'r') as f:
                json.load(f)

        # test empty trace
        with _profile(use_kineto=use_kineto) as prof:
            pass
        # saving an empty trace
        with TemporaryFileName(mode="w+") as fname:
            prof.export_chrome_trace(fname)

        # Same test but for cuda.
        use_cuda = torch.profiler.ProfilerActivity.CUDA in supported_activities()
        if not use_cuda:
            return

        device = torch.device("cuda:0")
        with _profile(use_cuda=True, use_kineto=use_kineto) as prof:
            t1, t2 = torch.ones(1, device=device), torch.ones(1, device=device)
            torch.add(t1, t2)

        with TemporaryFileName(mode="w+") as fname:
            prof.export_chrome_trace(fname)
            # Now validate the json
            with io.open(fname, 'r') as f:
                json.load(f)

    def test_profiler_tracing(self):
        self._test_profiler_tracing(False)
        if kineto_available():
            self._test_profiler_tracing(True)

    @unittest.skip("Disable forward->backward link to workaround profiler crash")
    def test_profiler_fwd_bwd_link(self):
        with _profile(use_kineto=True) as prof:
            t1, t2 = torch.ones(1, requires_grad=True), torch.ones(1, requires_grad=True)
            z = torch.add(t1, t2)
            y = torch.ones(1)
            loss = torch.nn.functional.binary_cross_entropy_with_logits(z, y)
            loss.backward()
        with TemporaryFileName(mode="w+") as fname:
            prof.export_chrome_trace(fname)
            with io.open(fname, 'r') as f:
                j = json.load(f)
                events = j["traceEvents"]
                ts_to_name = {}
                flow_s_to_ts = {}
                flow_f_to_ts = {}
                for e in events:
                    if e["ph"] == "X":
                        ts_to_name[e["ts"]] = e["name"]
                    if "cat" in e and "name" in e and e["cat"] == "forward_backward" and e["name"] == "fwd_bwd":
                        if e["ph"] == "s":
                            flow_s_to_ts[e["id"]] = e["ts"]
                        elif e["ph"] == "f":
                            flow_f_to_ts[e["id"]] = e["ts"]
                self.assertTrue(len(flow_s_to_ts) == 2)
                self.assertTrue(len(flow_f_to_ts) == 2)
                self.assertTrue(1 in flow_s_to_ts.keys())
                self.assertTrue(1 in flow_f_to_ts.keys())
                self.assertTrue(2 in flow_s_to_ts.keys())
                self.assertTrue(2 in flow_f_to_ts.keys())
                s_ts_1 = flow_s_to_ts[1]
                f_ts_1 = flow_f_to_ts[1]
                s_ts_2 = flow_s_to_ts[2]
                f_ts_2 = flow_f_to_ts[2]
                self.assertTrue(all([ts in ts_to_name.keys() for ts in [s_ts_1, f_ts_1, s_ts_2, f_ts_2]]))
                self.assertTrue(ts_to_name[s_ts_1] == "aten::binary_cross_entropy_with_logits")
                self.assertTrue(ts_to_name[s_ts_2] == "aten::add")

    def test_profiler_type(self):
        profiler_type = torch._C._autograd._profiler_type
        ActiveProfilerType = torch._C._autograd.ActiveProfilerType
        self.assertEqual(profiler_type(), ActiveProfilerType.NONE)

        # Autograd profiler
        with _profile_legacy():
            self.assertEqual(profiler_type(), ActiveProfilerType.LEGACY)

        # Kineto profiler
        with profile():
            self.assertEqual(profiler_type(), ActiveProfilerType.KINETO)

    def test_profiler_correlation_id(self):
        '''
        We expect the correlation_id to be unique across multiple invokation of the profiler,
        So we will reuse id_uniqueness_set.
        '''
        id_uniqueness_set = set()
        model = torch.nn.Sequential(
            nn.Conv2d(16, 33, 18),
            nn.ReLU(),
            nn.Linear(243, 243),
            nn.ReLU(),
        )
        inputs = torch.randn(40, 16, 18, 260)
        uint32_max = 2**32 - 1
        for i in range(5):
            with profile() as prof:
                model(inputs)
            for event in prof.profiler.kineto_results.events():
                corr_id = event.correlation_id()
                if (corr_id):
                    self.assertTrue(corr_id not in id_uniqueness_set)
                    id_uniqueness_set.add(corr_id)
                    self.assertTrue(corr_id < uint32_max)

    def test_utils_compute_self_time(self):
        with profile() as prof:
            t1, t2 = torch.ones(1, requires_grad=True), torch.ones(
                1, requires_grad=True)
            z = torch.add(t1, t2)
            y = torch.ones(1)
            loss = torch.nn.functional.binary_cross_entropy_with_logits(z, y)
            loss.backward()
        basic_eval = _utils.BasicEvaluation(prof.profiler)
        metrics = basic_eval.metrics
        self.assertTrue(len(metrics) > 0)
        for event_key, event_metrics in metrics.items():
            self.assertEqual(
                event_metrics.self_time_ns,
                event_key.event.duration_time_ns - sum([
                    child.duration_time_ns
                    for child in event_key.event.children
                ]))

    @unittest.skipIf(not torch.cuda.is_available(), "CUDA is required")
    def test_utils_compute_queue_depth(self):
        x = torch.ones((4096, 4096), device="cuda")
        with profile() as prof:
            # First half we want it to be compute bound
            for _ in range(5):
                y = torch.mm(x, x)
            # Second half we want it to be overhead bound
            # So we are synchronize and sleeping
            torch.cuda.synchronize()
            for _ in range(3):
                y[0] += 1
                time.sleep(0.1)
        basic_evaluation = _utils.BasicEvaluation(prof.profiler)
        for entry in basic_evaluation.compute_queue_depth():
            self.assertTrue(entry.queue_depth >= 0)

<<<<<<< HEAD
=======

    def test_extra_fields(self):
        with profile(with_stack=True, profile_memory=True) as p:
            _ = torch.ones((1,))

        def find_ones(nodes):
            for n in nodes:
                if n.name() == "aten::ones":
                    return n
                result = find_ones(n.children)
                if result:
                    return result

        node = find_ones(p.profiler.kineto_results.experimental_event_tree())
        self.assertIsNotNone(node)

        self.assertIsInstance(
            node.extra_fields,
            torch._C._autograd._ExtraFields_TorchOp)

        self.assertIsInstance(
            node.parent.extra_fields,
            torch._C._autograd._ExtraFields_PyCCall)

        self.assertEqual(node.children[0].name(), "aten::empty")
        self.assertEqual(node.children[0].children[0].name(), "[memory]")
        self.assertIsInstance(
            node.children[0].children[0].extra_fields,
            torch._C._autograd._ExtraFields_Allocation)

>>>>>>> ec4be38b

if __name__ == '__main__':
    run_tests()<|MERGE_RESOLUTION|>--- conflicted
+++ resolved
@@ -1146,8 +1146,6 @@
         for entry in basic_evaluation.compute_queue_depth():
             self.assertTrue(entry.queue_depth >= 0)
 
-<<<<<<< HEAD
-=======
 
     def test_extra_fields(self):
         with profile(with_stack=True, profile_memory=True) as p:
@@ -1178,7 +1176,6 @@
             node.children[0].children[0].extra_fields,
             torch._C._autograd._ExtraFields_Allocation)
 
->>>>>>> ec4be38b
 
 if __name__ == '__main__':
     run_tests()