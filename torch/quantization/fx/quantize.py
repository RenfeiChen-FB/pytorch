import torch
from torch.fx import (  # type: ignore
    GraphModule,
    Proxy,
    map_arg
)

from torch.fx.graph import (
    Graph,
    Node,
)

from torch.fx.node import Argument

from torch.quantization import (
    propagate_qconfig_,
    convert,
)

from ..quantization_mappings import (
    get_default_qat_module_mappings,
)

from ..quantize import (
    _remove_qconfig,
    is_activation_post_process
)

from ..utils import (
    get_combined_dict,
    get_swapped_custom_module_class,
    weight_is_quantized,
    activation_is_statically_quantized,
    activation_is_int8_quantized,
    activation_dtype,
    weight_dtype,
)

from .pattern_utils import (
    is_match,
    get_default_quant_patterns,
    get_default_output_activation_post_process_map,
    input_output_observed,
    Pattern,
)

from .graph_module import (
    is_observed_module,
    is_observed_standalone_module,
    ObservedGraphModule,
    ObservedStandaloneGraphModule,
    QuantizedGraphModule,
)

from .quantization_patterns import *

from .utils import (
    _parent_name,
    all_node_args_have_no_tensors,
    quantize_node,
    get_custom_module_class_keys,
    get_new_attr_name_with_prefix,
    collect_producer_nodes,
    graph_module_from_producer_nodes,
    assert_and_get_unique_device,
    node_return_type_is_int,
)

from .qconfig_utils import *

from collections import defaultdict

from typing import Optional, Dict, Any, List, Tuple, Set, Callable

# Define helper types
MatchResult = Tuple[Node, List[Node], Optional[Pattern], QuantizeHandler,
                    QConfigAny]

# ------------------------
# Helper Functions
# ------------------------

def insert_observer(
        node: Node, observer: torch.quantization.ObserverBase,
        model: torch.nn.Module,
        activation_post_process_map: Dict[str, List[torch.quantization.ObserverBase]],
        activation_post_process_indexes: Dict[str, int],
        env: Dict[Any, Any], observed_graph: Graph, load_arg: Callable,
        observed_node_names_set: Set[str],
        quants: Dict[str, List[Tuple[DefaultQuantizeHandler, Callable]]]):
    """Insert observer for node by modifying the observed_graph and
       attach observer module to the model
       Args:
         node: Node
         observer: observer/fake_quantize module instance
    """
    # respect device affinity when adding observers
    model_device = assert_and_get_unique_device(model)
    if model_device:
        observer.to(model_device)
    # add observer module as attribute
    prefix = node.name + '_activation_post_process_'
    get_new_observer_name = get_new_attr_name_with_prefix(prefix)
    observer_name = get_new_observer_name(model)
    setattr(model, observer_name, observer)
    # put observer instance activation_post_process map
    assert activation_post_process_map is not None
    activation_post_process_map[node.name].append(observer)
    # initialize index map for activation_post_process
    if node.name not in activation_post_process_indexes:
        activation_post_process_indexes[node.name] = 0
    # insert observer call
    env[node.name] = observed_graph.create_node(
        'call_module', observer_name, (load_arg(node),), {})
    observed_node_names_set.add(node.name)
    # remove one activation_post_process in quants map
    # since we inserted observer for the output of the node here
    # so that we don't insert repeated act_post_process
    # if node.name in quants:
    #     quants[node.name].pop(0)

def maybe_insert_observer_for_special_module(
        quantize_handler: QuantizeHandler, modules: Dict[str, torch.nn.Module],
        prepare_custom_config_dict: Any, qconfig: Any, node: Node) -> Optional[List[int]]:
    """ Insert observer for custom module and standalone module
      Returns: standalone_module_input_idxs: the indexs for inputs that
      needs to be observed by parent module
    """
    assert modules is not None
    standalone_module_input_idxs = None
    if isinstance(quantize_handler, CustomModuleQuantizeHandler):
        custom_module = modules[node.target]  # type: ignore
        custom_module_class_mapping = prepare_custom_config_dict.get(
            "float_to_observed_custom_module_class", {})
        observed_custom_module_class = \
            get_swapped_custom_module_class(
                custom_module, custom_module_class_mapping, qconfig)
        observed_custom_module = \
            observed_custom_module_class.from_float(custom_module)
        parent_name, name = _parent_name(node.target)
        setattr(modules[parent_name], name, observed_custom_module)
    elif isinstance(quantize_handler, StandaloneModuleQuantizeHandler):
        # observe standalone module
        standalone_module = modules[node.target]  # type: ignore
        standalone_module_name_configs = prepare_custom_config_dict.get("standalone_module_name", [])
        standalone_module_class_configs = prepare_custom_config_dict.get("standalone_module_class", [])
        class_config_map = {x[0]: (x[1], x[2]) for x in standalone_module_class_configs}
        name_config_map = {x[0]: (x[1], x[2]) for x in standalone_module_name_configs}
        config = class_config_map.get(type(standalone_module), (None, None))
        config = name_config_map.get(node.target, config)
        sm_qconfig_dict = {"": qconfig} if config[0] is None else config[0]
        sm_prepare_config_dict = {} if config[1] is None else config[1]
        prepare = \
            torch.quantization.quantize_fx._prepare_standalone_module_fx  # type: ignore
        observed_standalone_module = \
            prepare(standalone_module, sm_qconfig_dict, sm_prepare_config_dict)
        standalone_module_input_idxs = observed_standalone_module.\
            _standalone_module_input_quantized_idxs.int().tolist()
        observed_standalone_module = ObservedStandaloneGraphModule(
            observed_standalone_module, observed_standalone_module.graph)
        parent_name, name = _parent_name(node.target)
        setattr(modules[parent_name], name,
                observed_standalone_module)
        modules[node.target] = observed_standalone_module  # type: ignore
    return standalone_module_input_idxs

def insert_observer_for_output_of_the_node(
        node: Node,
        quantize_handler: QuantizeHandler,
        qconfig: Any,
        modules: Dict[str, torch.nn.Module],
        model: torch.nn.Module,
        pattern: Any,
        activation_post_process_map: Dict[str, List[torch.quantization.ObserverBase]],
        activation_post_process_indexes: Dict[str, int],
        env: Dict[Any, Any],
        observed_graph: Graph,
        load_arg: Callable,
        observed_node_names_set: Set[str],
        matched_nodes: Optional[List[Node]],
        standalone_module_input_idxs: Optional[List[int]],
        quants: Dict[str, List[Tuple[DefaultQuantizeHandler, Callable]]]):
    """ Insert observer/fake_quantize module for output of the observed
    module if needed
    """
    # don't need to insert observer for output if activation does not
    # need to be statically quantized
    assert modules is not None
    # TODO: Add warnings in the quantize handlers that does not support fp16 quantization
    if activation_is_statically_quantized(qconfig):
        if isinstance(quantize_handler, FixedQParamsOpQuantizeHandler) \
                and model.training:
            # we only insert fake quantize module in qat
            assert pattern is not None
            if activation_dtype(qconfig) == torch.float16:
                activation_post_process_ctr = qconfig.activation
            else:
                activation_post_process_ctr = \
                    get_default_output_activation_post_process_map().get(
                        pattern, None)
            assert activation_post_process_ctr is not None, \
                "activation_post_process constructor not provided " + \
                "for pattern:" + str(pattern)
            insert_observer(
                node, activation_post_process_ctr(),
                model, activation_post_process_map,
                activation_post_process_indexes,
                env, observed_graph,
                load_arg, observed_node_names_set, quants)
        elif (isinstance(quantize_handler,
                         FixedQParamsOpQuantizeHandler) and
              not model.training) or \
                isinstance(quantize_handler, CopyNodeQuantizeHandler):
            # inserting observers for output of observed module, or
            # mark the output as observed
            assert node.op in [
                'call_module',
                'call_function',
                'call_method'], \
                'CopyNodeQuantizeHandler of type ' + node.op + ' is not handled'

            def is_observed(input_arg):
                if isinstance(input_arg, Node):
                    return input_arg.name in observed_node_names_set
                elif isinstance(input_arg, list):
                    return all(map(is_observed, input_arg))

            # insert observers for fixedqparams ops like sigmoid, since
            # it supports fp16 static quantization
            if isinstance(quantize_handler, FixedQParamsOpQuantizeHandler) and \
               activation_dtype(qconfig) == torch.float16:
                insert_observer(
                    node, qconfig.activation(),
                    model, activation_post_process_map,
                    activation_post_process_indexes,
                    env, observed_graph,
                    load_arg, observed_node_names_set, quants)
            else:
                # propagate observed property from input
                if is_observed(node.args[0]):
                    observed_node_names_set.add(node.name)
        elif (isinstance(quantize_handler, BinaryOpQuantizeHandler) and
              quantize_handler.num_tensor_args == 1):
            assert matched_nodes is not None
            input_node = matched_nodes[-1]  # first node in the sequence

            def input_is_observed(arg):
                return (isinstance(arg, Node) and
                        arg.name in observed_node_names_set)
            # This is checking if one of the argument of add/mul
            # is an observed node
            # If both of the inputs are number,
            # we will not consider the output to be observed
            if (input_is_observed(input_node.args[0]) or
                    input_is_observed(input_node.args[1])):
                observed_node_names_set.add(node.name)

            if activation_dtype(qconfig) == torch.float16:
                # observer for outputs
                new_observer = qconfig.activation()
                insert_observer(
                    node, new_observer, model,
                    activation_post_process_map,
                    activation_post_process_indexes,
                    env, observed_graph,
                    load_arg, observed_node_names_set, quants)
        elif isinstance(quantize_handler,
                        StandaloneModuleQuantizeHandler):
            assert node.op == "call_module"
            assert isinstance(node.target, str)
            sm_out_qidxs = modules[node.target]._standalone_module_output_quantized_idxs.tolist()  # type: ignore
            output_is_quantized = 0 in sm_out_qidxs

            if output_is_quantized:
                observed_node_names_set.add(node.name)
        elif (quantize_handler.all_node_args_are_tensors and
              input_output_observed(quantize_handler)):
            # observer for outputs
            new_observer = qconfig.activation()
            insert_observer(
                node, new_observer, model,
                activation_post_process_map,
                activation_post_process_indexes,
                env, observed_graph,
                load_arg, observed_node_names_set, quants)

        # insert observer for input of standalone module
        if standalone_module_input_idxs is not None:
            for idx in standalone_module_input_idxs:
                if node.args[idx].name not in observed_node_names_set:  # type: ignore
                    new_observer = qconfig.activation()
                    insert_observer(
                        node, new_observer, model,
                        activation_post_process_map,
                        activation_post_process_indexes,
                        env, observed_graph,
                        load_arg, observed_node_names_set, quants)

        # if the node is not a CopyNode, currently we will insert activation_post_process
        # for output, since we already inserted activation_post_process here
        # we do not need to do it again
        if not isinstance(quantize_handler, CopyNode) and node.name in quants:
            quants[node.name].pop(0)

def insert_observer_for_input_arg_of_observed_node(
        node: Node, observed_node_names_set: Set[str],
        quants: Dict[str, List[Tuple[DefaultQuantizeHandler, Callable]]],
        model: torch.nn.Module,
        activation_post_process_map: Dict[str, List[torch.quantization.ObserverBase]],
        activation_post_process_indexes: Dict[str, int],
        env: Dict[str, str], observed_graph: Graph,
        load_arg: Callable):
    if node.name in quants:
        quant_act_ctrs = quants[node.name][:]
        for _, activation_post_process_ctr in quant_act_ctrs:
            if activation_post_process_ctr is not None:
                insert_observer(
                    node, activation_post_process_ctr(),
                    model, activation_post_process_map,
                    activation_post_process_indexes,
                    env, observed_graph, load_arg, observed_node_names_set, quants)

# A dictionary for querying the weight index for a given op
WEIGHT_INDEX_DICT = {
    torch.nn.functional.conv1d : [1],
    torch.nn.functional.conv2d : [1],
    torch.nn.functional.conv3d : [1],
    torch.nn.functional.linear : [1],
}

def node_arg_is_weight(node: Node, arg: Any) -> bool:
    if isinstance(node, Node) and node.op == 'call_function' and \
            node.target in WEIGHT_INDEX_DICT:
        for i, node_arg in enumerate(node.args):
            if arg is node_arg and i in \
                    WEIGHT_INDEX_DICT[node.target]:  # type: ignore
                return True
    return False

CONV_OPS_WITH_BIAS = {
    torch.nn.functional.conv1d,
    torch.nn.functional.conv2d,
    torch.nn.functional.conv3d,
}
CONV_BIAS_ARG_INDEX = 2

def node_arg_is_bias(node: Node, arg: Any) -> bool:
    if isinstance(node, Node) and node.op == 'call_function':
        if node.target in CONV_OPS_WITH_BIAS:
            for i, node_arg in enumerate(node.args):
                if arg is node_arg and i == CONV_BIAS_ARG_INDEX:
                    return True
        elif node.target is torch.nn.functional.linear:
            for kwarg_name, kwarg_value in node.kwargs.items():
                if kwarg_name == 'bias' and arg is kwarg_value:
                    return True
    return False


# weight prepacking ops
WEIGHT_PREPACK_OPS = {
    torch._ops.ops.quantized.linear_prepack,
    torch._ops.ops.quantized.linear_prepack_fp16,
    torch._ops.ops.quantized.conv2d_prepack,
    torch._ops.ops.quantized.conv3d_prepack,
}

class Quantizer:
    def __init__(self):
        # mapping from matched node to activation_post_process
        # must be filled before convert
        self.activation_post_process_map: Optional[
            Dict[str, List[torch.quantization.observer.ObserverBase]]] = None

        # mapping from matched node to the index of activation_post_process that we are
        # using currently
        self.activation_post_process_indexes: Dict[str, int] = {}

        # mapping from node name to qconfig that should be used for that node
        # filled out for a model during _generate_qconfig_map
        self.qconfig_map: Optional[Dict[str, QConfigAny]] = None
        # mapping from fully qualified module name to module instance
        # for example,
        # {
        #   '': Model(...),
        #   'linear': Linear(...),
        #   'linear.weight_fake_quant': PerChannelMinMaxObserver(...),
        # }
        self.modules: Optional[Dict[str, torch.nn.Module]] = None
        # mapping from a tuple of nodes in reverse order to uninitialized
        #   QuantizeHandler subclass. For example,
        # {
        #   # match a single node
        #   (<class 'torch.nn.modules.conv.Conv3d'>:
        #     <class 'torch.quantization.fx.quantize.ConvRelu'>),
        #   # match multiple nodes in reverse order
        #   ((<function relu at 0x7f766a7360d0>, <built-in function add>):
        #     <class 'torch.quantization.fx.quantize.Add'>),
        # }
        self.patterns: Optional[Dict[Pattern, QuantizeHandler]] = None
        self.prepare_custom_config_dict: Dict[str, Any] = {}

        # mapping from node name to the scope of the module which contains the node.
        self.node_name_to_scope: Dict[str, Tuple[str, type]] = {}


    def _qat_swap_modules(
            self, root: torch.nn.Module,
            additional_qat_module_mapping: Dict[Callable, Callable]) -> None:
        all_mappings = get_combined_dict(
            get_default_qat_module_mappings(), additional_qat_module_mapping)
        convert(root, mapping=all_mappings, inplace=True, remove_qconfig=False)

    def _generate_qconfig_map(
            self,
            root: torch.nn.Module,
            input_graph: Graph,
            qconfig_dict: Any,
            node_name_to_scope: Dict[str, Tuple[str, type]]) -> None:
        global_qconfig = qconfig_dict.get("", None)
        self.node_name_to_scope = node_name_to_scope
        self.qconfig_map = dict()
        for node in input_graph.nodes:
            if node.op == "get_attr":
                module_name, _ = _parent_name(node.target)
                assert self.modules is not None
                self.qconfig_map[node.name] = get_qconfig(
                    qconfig_dict, type(self.modules[module_name]), module_name, global_qconfig)
            elif node.op == "call_function":
                # precedence: [TODO] module_name_qconfig (need scope support
                # from fx)
                # > function_qconfig > global_qconfig
                # module_name takes precedence over function qconfig
                function_qconfig = get_object_type_qconfig(
                    qconfig_dict, node.target, global_qconfig)
                module_path, module_type = node_name_to_scope[node.name]
                qconfig = get_qconfig(
                    qconfig_dict, module_type, module_path, function_qconfig)
                self.qconfig_map[node.name] = qconfig
            elif node.op == "call_method":
                module_path, module_type = node_name_to_scope[node.name]
                # use the qconfig of the module that the node belongs to
                qconfig = get_qconfig(
                    qconfig_dict, module_type, module_path, global_qconfig)
                self.qconfig_map[node.name] = qconfig
            elif node.op == 'call_module':
                assert self.modules is not None
                module_qconfig = get_qconfig(
                    qconfig_dict, type(self.modules[node.target]), node.target, global_qconfig)
                # regex is not supported eager mode propagate_qconfig_, we'll
                # need to set the qconfig explicitly here in case regex
                # is used
                self.modules[node.target].qconfig = module_qconfig
                self.qconfig_map[node.name] = module_qconfig

    def _prepare(
            self,
            model: GraphModule,
            qconfig_dict: Any,
            node_name_to_scope: Dict[str, Tuple[str, type]],
            prepare_custom_config_dict: Optional[Dict[str, Any]],
            is_standalone_module: bool) -> ObservedGraphModule:
        """ standalone_module means it a submodule that is not inlined in
        parent module, and will be quantized separately as one unit.

        How the standalone module is observed is specified by `input_quantized_idxs` and
        `output_quantized_idxs` in the prepare_custom_config for the standalone module
        Returns:
            model(GraphModule): prepared standalone module
            attributes:
                _standalone_module_input_quantized_idxs(List[Int]): a list of
                    indexes for the graph input that is expected to be quantized,
                    same as input_quantized_idxs configuration provided
                    for the standalone module
                _standalone_module_output_quantized_idxs(List[Int]): a list of
                    indexs for the graph output that is quantized
                    same as input_quantized_idxs configuration provided
                    for the standalone module
        """
        if prepare_custom_config_dict is None:
            prepare_custom_config_dict = {}
        self.prepare_custom_config_dict = prepare_custom_config_dict

        additional_quant_patterns = \
            prepare_custom_config_dict.get("additional_quant_pattern", {})
        self.patterns = get_combined_dict(
            get_default_quant_patterns(), additional_quant_patterns)

        convert_dict_to_ordered_dict(qconfig_dict)
        flattened_qconfig_dict = get_flattened_qconfig_dict(qconfig_dict)
        # TODO: support regex as well
        propagate_qconfig_(model, flattened_qconfig_dict)
        if model.training:
            additional_qat_module_mapping = prepare_custom_config_dict.get(
                "additional_qat_module_mapping", {})
            self._qat_swap_modules(model, additional_qat_module_mapping)

        self.modules = dict(model.named_modules())

        # map from node name to qconfig, used in _find_matches
        self._generate_qconfig_map(model, model.graph, qconfig_dict, node_name_to_scope)

        # match the patterns that will get quantized
        standalone_module_name_configs = prepare_custom_config_dict.get(
            "standalone_module_name", [])
        standalone_module_class_configs = prepare_custom_config_dict.get(
            "standalone_module_class", [])

        standalone_module_names = [config[0] for config in standalone_module_name_configs]
        standalone_module_classes = [config[0] for config in standalone_module_class_configs]
        custom_module_classes = get_custom_module_class_keys(
            prepare_custom_config_dict, "float_to_observed_custom_module_class")
        assert self.patterns is not None
        matches = self._find_matches(
            model.graph, self.modules, self.patterns, standalone_module_names,
            standalone_module_classes, custom_module_classes)

        # find _inputs_ to matched nodes that are not quantized, these
        # have to be quantized, which requires measuring stats,
        # initialize an DefaultQuantizeHandler object for each
        quants: Dict[str, List[Tuple[DefaultQuantizeHandler, Callable]]] = \
            self._find_quants(model.graph, matches)

        self.activation_post_process_map = defaultdict(list)
        env: Dict[Any, Any] = {}
        observed_graph = Graph()
        observed_node_names_set: Set[str] = set()

        def load_arg(a):
            return map_arg(a, lambda node: env[node.name])

        graph_inputs = []
        for node in model.graph.nodes:
            if node.op == 'placeholder':
                graph_inputs.append(node.name)

        get_new_observer_name = get_new_attr_name_with_prefix(
            'activation_post_process_')

        placeholder_node_seen_cnt = 0
        output_node_seen_cnt = 0
        input_quantized_idxs: List[int] = self.prepare_custom_config_dict.get(
            "input_quantized_idxs", [])
        output_quantized_idxs: List[int] = self.prepare_custom_config_dict.get(
            "output_quantized_idxs", [])

        result_node : Optional[Node] = None
        for node in model.graph.nodes:
            if node.op == 'output':
                # If this output is hardcoded to be quantized, insert an
                # observer on the previous node if it does not already
                # exist.
                cur_output_node_idx = output_node_seen_cnt
                output_node_seen_cnt += 1
                if cur_output_node_idx in output_quantized_idxs:
                    prev_node = node.args[0]
                    assert isinstance(prev_node, Node), \
                        ('hardcoding list/dict outputs to be quantized is ' +
                         'not supported')
                    if prev_node.name not in observed_node_names_set:
                        assert self.qconfig_map is not None
                        local_qconfig = self.qconfig_map[prev_node.name]
                        assert local_qconfig is not None, \
                            'qconfig of a node before a quantized output must exist'
                        insert_observer(
                            prev_node, local_qconfig.activation(),
                            model,
                            self.activation_post_process_map,
                            self.activation_post_process_indexes,
                            env, observed_graph, load_arg, observed_node_names_set, quants)

                observed_graph.output(load_arg(node.args[0]))
                result_node = node
                continue

            if node.name in observed_node_names_set:
                continue

            root_node, matched_nodes, pattern, obj, qconfig = matches.get(
                node.name, (None, None, None, None, None))
            if root_node is None:
                env[node.name] = observed_graph.node_copy(node, load_arg)
            elif root_node is node:
                env[node.name] = observed_graph.node_copy(node, load_arg)
                # index for input of custom module that needs to be observed in
                # parent
                if qconfig is not None:
                    assert obj is not None
                    standalone_module_input_idxs = \
                        maybe_insert_observer_for_special_module(
                            obj, self.modules, prepare_custom_config_dict, qconfig,
                            node)
                    insert_observer_for_output_of_the_node(
                        node, obj, qconfig, self.modules, model, pattern,
                        self.activation_post_process_map,
                        self.activation_post_process_indexes,
                        env,
                        observed_graph, load_arg, observed_node_names_set,
                        matched_nodes, standalone_module_input_idxs, quants)
            else:
                env[node.name] = observed_graph.node_copy(node, load_arg)

            if node.op == 'placeholder':
                # skip adding observers at the graph input if the input is
                # overriden to be quantized
                cur_placeholder_node_idx = placeholder_node_seen_cnt
                placeholder_node_seen_cnt += 1
                if cur_placeholder_node_idx in input_quantized_idxs:
                    observed_node_names_set.add(node.name)
                    continue

            insert_observer_for_input_arg_of_observed_node(
                node, observed_node_names_set, quants,
                model, self.activation_post_process_map,
                self.activation_post_process_indexes,
                env,
                observed_graph, load_arg)


        self.save_state(model)
        model = ObservedGraphModule(model, observed_graph)
        if is_standalone_module:
            assert result_node is not None
            assert isinstance(result_node.args[0], Node), \
                "standalone module only supports returning simple value currently"\
                "(not tuple, dict etc.)"
            # indicator for whether output is observed or not.
            # This used for correctly quantize standalone modules
            output_is_observed = \
                result_node.args[0].name in observed_node_names_set
            # these inputs are observed in parent
            # converting List[int] to Tensor since module attribute is
            # Union[Tensor, Module]
            model._standalone_module_input_quantized_idxs = \
                torch.Tensor(input_quantized_idxs)
            model._standalone_module_output_quantized_idxs = torch.Tensor(output_quantized_idxs)
        return model

    def save_state(self, observed: GraphModule) -> None:
        observed._activation_post_process_map = \
            self.activation_post_process_map  # type: ignore
        observed._activation_post_process_indexes = \
            self.activation_post_process_indexes  # type: ignore
        observed._patterns = self.patterns  # type: ignore
        observed._qconfig_map = self.qconfig_map  # type: ignore
        observed._prepare_custom_config_dict = \
            self.prepare_custom_config_dict  # type: ignore
        observed._node_name_to_scope = self.node_name_to_scope  # type: ignore

    def restore_state(self, observed: GraphModule) -> None:
        assert is_observed_module(observed), \
            'incoming model must be produced by prepare_fx'
        self.activation_post_process_map = \
            observed._activation_post_process_map  # type: ignore
        self.activation_post_process_indexes = \
            observed._activation_post_process_indexes  # type: ignore
        self.patterns = observed._patterns  # type: ignore
        self.qconfig_map = observed._qconfig_map  # type: ignore
        self.prepare_custom_config_dict = \
            observed._prepare_custom_config_dict  # type: ignore
        self.node_name_to_scope = observed._node_name_to_scope  # type: ignore

    def prepare(
            self,
            model: GraphModule,
            qconfig_dict: Any,
            node_name_to_scope: Dict[str, Tuple[str, type]],
            prepare_custom_config_dict: Dict[str, Any] = None,
            is_standalone_module: bool = False) -> ObservedGraphModule:
        return self._prepare(
            model, qconfig_dict, node_name_to_scope, prepare_custom_config_dict,
            is_standalone_module)

    def _run_weight_observers(self, observed: GraphModule) -> None:
        r''' Extract the subgraph that produces the weight for dynamic quant
        or weight only quant node and run the subgraph to observe the weight.
        Note that the observers of dynamic quant or weight only quant ops are
        run during the convert step.
        '''
        for node in observed.graph.nodes:
            if node.op == 'call_function' and node.target in WEIGHT_INDEX_DICT:
                for i, node_arg in enumerate(node.args):
                    if i in WEIGHT_INDEX_DICT[node.target]:
                        # node_arg is weight
                        weight_observer_nodes = collect_producer_nodes(node_arg)
                        if weight_observer_nodes is not None:
                            weight_observer_module = \
                                graph_module_from_producer_nodes(
                                    observed, weight_observer_nodes)
                            # run the weight observer
                            weight_observer_module()
        return

    def _convert(self, model: GraphModule, is_reference: bool = False,
                 convert_custom_config_dict: Dict[str, Any] = None,
                 is_standalone_module: bool = False,
                 _remove_qconfig_flag: bool = True) -> QuantizedGraphModule:
        """ standalone_module means it a submodule that is not inlined in
        parent module, and will be quantized separately as one unit.

        Returns a quantized standalone module, whether input/output is quantized is
        specified by prepare_custom_config_dict, with
        input_quantized_idxs, output_quantized_idxs, please
        see docs for prepare_fx for details
        """
        if convert_custom_config_dict is None:
            convert_custom_config_dict = {}
        self.restore_state(model)
        # always run weight observers in the top level forward method
        # for dynamic quant ops or weight only quant ops
        self._run_weight_observers(model)

        # move to cpu since we only have quantized cpu kernels
        model.eval().cpu()
        self.modules = dict(model.named_modules())

        custom_module_classes = get_custom_module_class_keys(
            convert_custom_config_dict,
            "observed_to_quantized_custom_module_class")
        assert self.patterns is not None
        matches = self._find_matches(
            model.graph, self.modules, self.patterns,
            custom_module_classes=custom_module_classes)

        quants: Dict[str, List[Tuple[DefaultQuantizeHandler, Callable]]] = \
            self._find_quants(model.graph, matches)

        self.quantized_graph = Graph()
        env: Dict[str, Node] = {}
        # TODO: merge quant_env with env
        quant_env: Dict[str, Tuple[Node, torch.dtype]] = {}

        graph_inputs: List[str] = []
        for node in model.graph.nodes:
            if node.op == 'placeholder':
                graph_inputs.append(node.name)

        def load_non_quantized(n: Node) -> Node:
            if n.name not in env:
                assert n.name in quant_env, \
                    'trying to load float node but did not find ' + \
                    'node:' + n.name + \
                    ' in quantized or non quantized environment, env: ' + \
                    str(env) + ' quant_env:' + str(quant_env)
<<<<<<< HEAD
                quantized_node, _ = quant_env[n.name]
                env[n.name] = Proxy(quantized_node).dequantize().node
=======
                quant_env_node = quant_env[n.name]
                env[n.name] = Proxy(quant_env[n.name]).dequantize().node
>>>>>>> e8d8d01b
            return env[n.name]

        def load_quantized(n: Node) -> Node:
            assert n.name in quant_env, \
                'trying to load quantized node but did not find node:' + \
                n.name + ' in quant environment:' + str(quant_env)
            return quant_env[n.name][0]

        def load_x(n: Node) -> Node:
            assert n.name in env or n.name in quant_env, \
                'node ' + n.name + ' does not exist in either environment'
            if n.name in quant_env:
                return quant_env[n.name][0]
            else:
                return env[n.name]

        def load_arg(quantized: Optional[Union[List[int], bool, Tuple[int, ...]]]
                     ) -> Callable[[Node], Argument]:
            """
            Input: quantized, which can be None, list, boolean or tuple
              - if quantized is None, then we'll load the node as long as it
                exists
              - if quantized is a boolean, then all args will be
                quantized/not quantized
              - if quantized is an empty list or tuple, then it is the same as load_arg(quantized=False)
              - if quantized is a list or tuple, then arg should be a list and
                the args with corresponding indexes will be quantized


            Output: fn which takes arg_or_args, and loads them from the
                corresponding environment depending on the value of quantized.
            """
            assert quantized is None or \
                isinstance(quantized, (tuple, list, bool)), type(quantized)
            if isinstance(quantized, (tuple, list)) and len(quantized) == 0:
                # empty tuple or list means nothing is quantized
                quantized = False

            def load_arg_impl(arg_or_args):
                # we'll update the format of `quantized`
                # to better match arg_or_args
                updated_quantized: Optional[Union[List[int], bool, Tuple[int, ...]]] = quantized

                if isinstance(quantized, (tuple, list)) and \
                   len(quantized) == 1 and isinstance(arg_or_args, Node):
                    # when argument is one Node instead of tuple, we just need to check
                    # 0 is in the quantized list
                    updated_quantized = 0 in quantized

                if updated_quantized is None:
                    return map_arg(arg_or_args, load_x)
                if isinstance(updated_quantized, bool):
                    return map_arg(
                        arg_or_args,
                        load_quantized if updated_quantized else load_non_quantized)
                elif isinstance(updated_quantized, (tuple, list)):
                    assert isinstance(arg_or_args, (tuple, list)), arg_or_args
                    loaded_args = []
                    # for now, we only support quantizing positional arguments
                    for i, a in enumerate(arg_or_args):
                        if i in updated_quantized:
                            loaded_args.append(map_arg(a, load_quantized))
                        else:
                            loaded_args.append(map_arg(a, load_non_quantized))
                    return type(arg_or_args)(loaded_args)
            return load_arg_impl

        def node_arg_is_quantized(node_arg: Any) -> bool:
            if isinstance(node_arg, Node):
                assert node_arg.name in env or node_arg.name in quant_env, \
                    'Expecting node_arg to be in the environment'
                # there might be nodes appearing in both environemnts, but
                # quant_env will take precedence
                if node_arg.name in quant_env:
                    return True
                elif node_arg.name in env:
                    return False
                else:
                    return False
            elif isinstance(node_arg, list):
                quantized = map(node_arg_is_quantized, node_arg)
                if all(quantized):
                    return True
                elif not any(quantized):
                    return False
                else:
                    raise Exception(
                        "partially quantized inputs in list not handled yet")
            else:
                return False

        def is_output_quantized(node: Node, obj: QuantizeHandler) -> bool:
            """ Check if output node is quantized or not """
            assert self.modules is not None
            # by default the output for a quantizable node is expected to be quantized
            quantized = True

            # Need to get correct quantized/non-quantized state forn the output
            # of CopyNodeQuantizeHandler
            if type(obj) in [
                    CopyNodeQuantizeHandler,
                    FixedQParamsOpQuantizeHandler
            ]:
                assert node.op in [
                    'call_module',
                    'call_function',
                    'call_method'], \
<<<<<<< HEAD
                    'CopyNode of type ' + node.op + ' is not handled'
                # TODO: need to extend this to consider all relevant args instead of just arg[0]
=======
                    'CopyNodeQuantizeHandler of type ' + node.op + ' is not handled'
>>>>>>> e8d8d01b
                quantized = node_arg_is_quantized(node.args[0])

            # the output is unquantized if the node is not a CopyNode
            # and activation is fp16 (since we will output fp32 currently for fp16
            # converter
            if (not isinstance(obj, CopyNode) and not activation_is_int8_quantized(qconfig)) or \
               not input_output_observed(obj):
                quantized = False
            if node_return_type_is_int(node):
                quantized = False

            return quantized

        def insert_quantize_node(node: Node) -> None:
            """ Given a activation_post_process module call node, insert a
            quantize node"""
            assert self.modules is not None
            assert isinstance(node.target, str)
            observer_module = self.modules[node.target]
            prev_node = node.args[0]
            if observer_module.dtype == torch.float32:
                # copy the observer for fp32 dtype
                env[node.name] = self.quantized_graph.node_copy(
                    node, load_non_quantized)
            elif isinstance(prev_node, Node) and prev_node.name in quant_env:
                # if previous node is already quantized, we'll just remove the
                # activation_post_process
                _, prev_dtype = quant_env[prev_node.name]
                current_dtype = observer_module.dtype
                if prev_dtype == current_dtype:
                    quant_env[node.name] = quant_env[prev_node.name]
                else:
                    root_module = self.modules[""]
                    assert isinstance(prev_node, Node)
                    quant_env[node.name] = \
                        (quantize_node(
                            self, load_non_quantized(prev_node),
                            observer_module, node, is_input=True), observer_module.dtype)  # type: ignore
            else:
                # replace activation post process with quantization ops
                root_module = self.modules[""]
                assert isinstance(node.args[0], Node)
                quant_env[node.name] = \
                    (quantize_node(
                        self, load_non_quantized(node.args[0]),
                        observer_module, node, is_input=True), observer_module.dtype)  # type: ignore

        # additional state to override inputs to be quantized, if specified
        # by the user
        placeholder_node_seen_cnt = 0
        output_node_seen_cnt = 0
        input_quantized_idxs: List[int] = self.prepare_custom_config_dict.get(
            "input_quantized_idxs", [])
        output_quantized_idxs: List[int] = self.prepare_custom_config_dict.get(
            "output_quantized_idxs", [])

        for node in model.graph.nodes:
            if node.op == "output":
                cur_output_node_idx = output_node_seen_cnt
                output_node_seen_cnt += 1
                if cur_output_node_idx in output_quantized_idxs:
                    # Result are kept quantized if the user specified the
                    # output_quantized_idxs override.
                    graph_output = map_arg(node.args[0], load_x)
                else:
                    graph_output = map_arg(node.args[0], load_non_quantized)
                self.quantized_graph.output(graph_output)
                continue
            root_node, matched, matched_pattern, obj, qconfig = \
                matches.get(node.name, (None, None, None, None, None))
            if root_node is node:
                is_observed_standalone_module_node = (
                    node.op == 'call_module' and
                    is_observed_standalone_module(
                        self.modules[node.target])  # type: ignore
                )
                if qconfig is None and not is_observed_standalone_module_node:
                    result = self.quantized_graph.node_copy(
                        node, load_non_quantized)
                    quantized = False
                else:
                    assert obj is not None
                    # We will get whether the output is quantized or not before
                    # convert for standalone module and after convert
                    # for non-standalone module, since _standalone_module_output_quantized_idxs
                    # is only available in observed standalone module
                    if is_observed_standalone_module_node:
                        out_quant_idxs = self.modules[node.target]._standalone_module_output_quantized_idxs.tolist()  # type: ignore
                        assert len(out_quant_idxs) <= 1, "Currently standalone only support one output"
                        quantized = 0 in out_quant_idxs

                    result = obj.convert(
                        self, node, load_arg, is_reference=is_reference,
                        convert_custom_config_dict=convert_custom_config_dict)
                    if not is_observed_standalone_module_node:
                        quantized = is_output_quantized(node, obj)

                if quantized:
                    quant_env[node.name] = result, activation_dtype(qconfig)
                else:
                    env[node.name] = result
                continue
            elif root_node is not None:
                continue

            # handle activation post process calls
            if node.op == 'call_module' and \
                    is_activation_post_process(self.modules[node.target]):
                insert_quantize_node(node)
            elif node.op == 'placeholder':
                cur_placeholder_node_idx = placeholder_node_seen_cnt
                placeholder_node_seen_cnt += 1
                if cur_placeholder_node_idx in input_quantized_idxs:
                    quant_env[node.name] = \
                        self.quantized_graph.node_copy(node, load_non_quantized), activation_dtype(qconfig) if qconfig else None
                else:
                    env[node.name] = \
                        self.quantized_graph.node_copy(node, load_non_quantized)
            else:
                # copy quantized or non-quantized node
                env[node.name] = \
                    self.quantized_graph.node_copy(node, load_non_quantized)

        # remove activation post process
        act_post_process_removed_graph = Graph()
        env = {}

        def load_arg_simple(a: Argument) -> Argument:
            return map_arg(a, lambda node: env[node.name])
        for node in self.quantized_graph.nodes:
            if node.op == 'output':
                act_post_process_removed_graph.output(
                    map_arg(node.args[0], load_arg_simple))
                continue
            if node.op == 'call_module' and \
               is_activation_post_process(self.modules[node.target]):
                # remove activation post process node
                env[node.name] = env[node.args[0].name]
            else:
                env[node.name] = act_post_process_removed_graph.node_copy(
                    node, load_arg_simple)

        # removes qconfig and activation_post_process modules
        if _remove_qconfig_flag:
            _remove_qconfig(model)
        model = QuantizedGraphModule(model, act_post_process_removed_graph)
        return model

    # Trace back from the weight node util we hit getattr, reconstruct the
    # graph module with the traced nodes and run the graph module to pack the
    # weight. then replace the original chain of ops with the packed weight.
    def _fold_weight(self, quantized: QuantizedGraphModule) -> QuantizedGraphModule:
        packed_weights = dict()
        # map from folded node name to the prepacked weight name
        folded_nodes = dict()
        # get packed weights
        for node in quantized.graph.nodes:
            if node.op == 'call_function' and node.target in WEIGHT_PREPACK_OPS:
                nodes_to_fold = collect_producer_nodes(node)
                if nodes_to_fold is not None:
                    for node_to_fold in nodes_to_fold:
                        folded_nodes[node_to_fold.name] = node

                    prepacking_module = graph_module_from_producer_nodes(
                        quantized, nodes_to_fold)
                    packed_weight = prepacking_module()
                    packed_weights[node.name] = packed_weight

        # remove folded nodes and replace the prepacking node with getattr
        folded_graph = Graph()
        env: Dict[Any, Any] = {}

        def load_arg(a):
            return map_arg(a, lambda node: env[node.name])
        quantized_root = quantized
        quantized_graph = quantized.graph

        for node in quantized_graph.nodes:
            prepack_node = folded_nodes.get(node.name, None)
            if prepack_node is node:
                packed_weight = packed_weights[node.name]
                # add a prepacked attribute to root
                op_node = list(prepack_node.users)[0]
                module_path, _ = self.node_name_to_scope[op_node.name]
                get_new_packed_weight_name = \
                    get_new_attr_name_with_prefix(module_path + '_packed_weight_')
                packed_weight_name = get_new_packed_weight_name(quantized_root)
                setattr(quantized_root, packed_weight_name, packed_weight)
                # replace prepack node with a getattr node
                env[node.name] = folded_graph.create_node(
                    'get_attr', packed_weight_name, (), {})
            elif prepack_node is not None:
                # remove the foled node
                continue
            else:
                # copy other nodes
                env[node.name] = folded_graph.node_copy(node, load_arg)
        quantized = QuantizedGraphModule(quantized_root, folded_graph)
        return quantized

    def convert(self, model: GraphModule, is_reference: bool = False,
                convert_custom_config_dict: Dict[str, Any] = None,
                is_standalone_module: bool = False,
                _remove_qconfig: bool = True) -> QuantizedGraphModule:
        quantized = self._convert(
            model, is_reference, convert_custom_config_dict, is_standalone_module, _remove_qconfig_flag=_remove_qconfig)
        if not is_reference:
            quantized = self._fold_weight(quantized)
        return quantized

    def _find_matches(
            self, graph: Graph, modules: Dict[str, torch.nn.Module],
            patterns: Dict[Pattern, QuantizeHandler],
            standalone_module_names: List[str] = None,
            standalone_module_classes: List[Callable] = None,
            custom_module_classes: List[Any] = None) -> Dict[str, MatchResult]:
        """
        Matches the nodes in the input graph to quantization patterns, and
        outputs the information needed to quantize them in future steps.

        Inputs:
          - graph: an fx.Graph object
          - modules: a mapping of fully qualified module name to instance,
              for example, {'foo': ModuleFoo, ...}
          - patterns: a mapping from a tuple of nodes in reverse order to
              uninitialized QuantizeHandler subclass.

        Outputs a map of
          node_name ->
            (node, matched_values, matched_pattern, QuantizeHandler instance,
             qconfig)

        For example, {
          'relu_1': (relu_1, [relu_1], torch.nn.functional.relu,
                     <CopyNodeQuantizeHandler instance>, QConfig(...)),
          ...
        }
        """
        if custom_module_classes is None:
            custom_module_classes = []

        if standalone_module_classes is None:
            standalone_module_classes = []

        if standalone_module_names is None:
            standalone_module_names = []

        match_map: Dict[str, MatchResult] = {}
        all_matched : Set[str] = set()

        def record_match(pattern, node, matched):
            if isinstance(pattern, tuple):
                s, *args = pattern
                record_match(s, node, matched)
                if pattern[0] is not getattr:
                    for subpattern, arg in zip(args, node.args):
                        record_match(subpattern, arg, matched)
            else:
                matched.append(node)

        assert self.qconfig_map is not None
        for node in reversed(graph.nodes):
            if node.name not in match_map and node.name not in all_matched:
                for pattern, value in patterns.items():
                    if is_match(modules, node, pattern):
                        skip_this_match = False
                        if value is BinaryOpQuantizeHandler:
                            use_copy_node = all_node_args_have_no_tensors(node)
                            if use_copy_node:
                                # TODO(future PR): update the pattern to quantize
                                # handler logic to take this into account.
                                value = CopyNodeQuantizeHandler  # type: ignore

                            this_node_qconfig = self.qconfig_map[node.name]
                            if this_node_qconfig:
                                dtypes = get_qconfig_dtypes(this_node_qconfig)
                                # TODO(future PR): update the pattern to quantize
                                # handler logic to take this into account.
                                skip_this_match = (
                                    (node.target in binary_op_supported_dtypes) and
                                    (dtypes not in binary_op_supported_dtypes[node.target])
                                )

                        if not skip_this_match:
                            matched: List[Any] = []
                            record_match(pattern, node, matched)
                            for n in matched:
                                match_map[n.name] = (
                                    node, matched, pattern, value(self, node),  # type: ignore
                                    self.qconfig_map[n.name])
                                all_matched.add(n.name)
                            # break after finding the first match
                            break

        # add custom module instances to the match result
        assert self.modules is not None
        for node in graph.nodes:
            if node.op == 'call_module' and \
               type(self.modules[node.target]) in custom_module_classes:
                custom_module_qconfig = self.qconfig_map[node.name]
                match_map[node.name] = (
                    node, [node], None, CustomModuleQuantizeHandler(self, node),
                    custom_module_qconfig)

        def is_standalone_module(node_target):
            assert self.modules is not None
            return (
                node_target in standalone_module_names or  # type: ignore
                type(self.modules[node_target]) in standalone_module_classes  # type: ignore
            )

        # add standalone modules to the match
        for node in graph.nodes:
            if node.op == 'call_module' and \
               (is_standalone_module(node.target) or
                    is_observed_standalone_module(self.modules[node.target])):
                # add node to matched nodes
                custom_module_qconfig = self.qconfig_map[node.name]
                match_map[node.name] = (
                    node, [node], None,
                    StandaloneModuleQuantizeHandler(self, node),
                    custom_module_qconfig)

        return match_map

    def _find_quants(self, graph: Graph, matches: Dict[str, MatchResult],
                     ) -> Dict[str, List[Tuple[DefaultQuantizeHandler, Callable]]]:
        """
        Takes the nodes in the input graph and pending matches, and finds and
        returns the input and output nodes which need to be quantized.

        Inputs:
          - graph: an fx.Graph object
          - matches: output of self._find_matches function

        Outputs a map of
         node_name -> list of (QuantizeHandler instance (always DefaultQuantizeHandler),
         activation_post_process (observer/fake_quantize module) constructor)
         the reason why the value is a list is because each node can be configured with multiple
         qconfigs, for example in a subgraph of functional linear
         op followed by a sigmoid op, linear is configured with int8 static quantization
         and sigmoid is configured with float16 static quantization,
         then the output of linear (and input of sigmoid) needs first to be quantized to
         int8 and then float16
        """
        quants: Dict[str, List[Tuple[DefaultQuantizeHandler, Callable]]] = defaultdict(list)

        def visit(node, matched_pattern, qconfig):
            def visit_arg(arg):
                is_weight = node_arg_is_weight(node, arg)
                is_bias = node_arg_is_bias(node, arg)
                is_activation = not (is_weight or is_bias)
                no_tensors = all_node_args_have_no_tensors(arg)
                # bias needs to be quantized if activation is fp16 and weight is fp16
                # this is the case for glow
                should_add_handler = qconfig is not None and (
                    (is_activation and
                     activation_is_statically_quantized(qconfig)) or
                    (is_weight and weight_is_quantized(qconfig)) or
                    (is_bias and activation_dtype(qconfig) == torch.float16)
                    and weight_dtype(qconfig) == torch.float16) and \
                    (not no_tensors)

                if should_add_handler:
                    act_post_process_ctr = qconfig.weight if is_weight else \
                        qconfig.activation
                    # overwrite the constructor from qconfig if it is int8 quantized
                    if activation_is_int8_quantized(qconfig):
                        act_post_process_ctr = \
                            get_default_output_activation_post_process_map().get(
                                matched_pattern,
                                act_post_process_ctr)
                    if len(quants[arg.name]) > 0:
                        _, last_act_post_process_ctr = quants[arg.name][-1]
                        if act_post_process_ctr == last_act_post_process_ctr:
                            # we won't add act_post_process_ctr if it is the same as the
                            # one
                            return visit_arg
                    quants[arg.name].append((
                        DefaultQuantizeHandler(self, arg), act_post_process_ctr))
            return visit_arg

        for node in graph.nodes:
            if node.name in matches:
                root_node, matched_nodes, matched_pattern, quantize_handler, \
                    qconfig = matches[node.name]
                # don't attach observer/fake_quant for CopyNodeQuantizeHandler
                if isinstance(quantize_handler, CopyNodeQuantizeHandler):
                    qconfig = None
                if root_node is node and \
                        input_output_observed(quantize_handler):
                    # matched_nodes[-1] is the first op in the sequence and
                    # matched_nodes[0] is the last op in the sequence
                    # inputs
                    # matched_pattern is set to None for inputs because
                    # we only want to select QuantizeHandler object based
                    # on pattern for output, inputs will always use
                    # DefaultQuantizeHandler
                    map_arg(matched_nodes[-1].args, visit(matched_nodes[-1],
                            None, qconfig))
                    map_arg(matched_nodes[-1].kwargs, visit(matched_nodes[-1],
                            None, qconfig))

                    # output
                    # we don't insert observer for output of standalone module
                    if not isinstance(
                            quantize_handler, StandaloneModuleQuantizeHandler):
                        # passing in matched_pattern here so that we can
                        # customize activation_post_process constructor for
                        # output based on the pattern, e.g.
                        # for sigmoid op we'll use
                        # default_affine_fixed_qparam_fake_quant
                        map_arg(matched_nodes[0],
                                visit(None, matched_pattern, qconfig))
        return quants<|MERGE_RESOLUTION|>--- conflicted
+++ resolved
@@ -94,6 +94,8 @@
          node: Node
          observer: observer/fake_quantize module instance
     """
+    if not model.training and isinstance(observer, torch.quantization.FixedQParamsFakeQuantize):
+        return
     # respect device affinity when adding observers
     model_device = assert_and_get_unique_device(model)
     if model_device:
@@ -113,11 +115,6 @@
     env[node.name] = observed_graph.create_node(
         'call_module', observer_name, (load_arg(node),), {})
     observed_node_names_set.add(node.name)
-    # remove one activation_post_process in quants map
-    # since we inserted observer for the output of the node here
-    # so that we don't insert repeated act_post_process
-    # if node.name in quants:
-    #     quants[node.name].pop(0)
 
 def maybe_insert_observer_for_special_module(
         quantize_handler: QuantizeHandler, modules: Dict[str, torch.nn.Module],
@@ -187,6 +184,7 @@
     # need to be statically quantized
     assert modules is not None
     # TODO: Add warnings in the quantize handlers that does not support fp16 quantization
+    inserted_observer = False
     if activation_is_statically_quantized(qconfig):
         if isinstance(quantize_handler, FixedQParamsOpQuantizeHandler) \
                 and model.training:
@@ -207,6 +205,7 @@
                 activation_post_process_indexes,
                 env, observed_graph,
                 load_arg, observed_node_names_set, quants)
+            inserted_observer = True
         elif (isinstance(quantize_handler,
                          FixedQParamsOpQuantizeHandler) and
               not model.training) or \
@@ -239,6 +238,7 @@
                 # propagate observed property from input
                 if is_observed(node.args[0]):
                     observed_node_names_set.add(node.name)
+            inserted_observer = True
         elif (isinstance(quantize_handler, BinaryOpQuantizeHandler) and
               quantize_handler.num_tensor_args == 1):
             assert matched_nodes is not None
@@ -264,6 +264,7 @@
                     activation_post_process_indexes,
                     env, observed_graph,
                     load_arg, observed_node_names_set, quants)
+            inserted_observer = True
         elif isinstance(quantize_handler,
                         StandaloneModuleQuantizeHandler):
             assert node.op == "call_module"
@@ -283,6 +284,7 @@
                 activation_post_process_indexes,
                 env, observed_graph,
                 load_arg, observed_node_names_set, quants)
+            inserted_observer = True
 
         # insert observer for input of standalone module
         if standalone_module_input_idxs is not None:
@@ -295,11 +297,12 @@
                         activation_post_process_indexes,
                         env, observed_graph,
                         load_arg, observed_node_names_set, quants)
-
-        # if the node is not a CopyNode, currently we will insert activation_post_process
-        # for output, since we already inserted activation_post_process here
-        # we do not need to do it again
-        if not isinstance(quantize_handler, CopyNode) and node.name in quants:
+                    inserted_observer = True
+
+        # we already inserted activation_post_process for the outputvalue
+        # which is the same as the input value of the next op, so we
+        # can skip inserting one activation_post_process for the input
+        if node.name in quants and inserted_observer:
             quants[node.name].pop(0)
 
 def insert_observer_for_input_arg_of_observed_node(
@@ -742,13 +745,8 @@
                     'node:' + n.name + \
                     ' in quantized or non quantized environment, env: ' + \
                     str(env) + ' quant_env:' + str(quant_env)
-<<<<<<< HEAD
                 quantized_node, _ = quant_env[n.name]
                 env[n.name] = Proxy(quantized_node).dequantize().node
-=======
-                quant_env_node = quant_env[n.name]
-                env[n.name] = Proxy(quant_env[n.name]).dequantize().node
->>>>>>> e8d8d01b
             return env[n.name]
 
         def load_quantized(n: Node) -> Node:
@@ -856,18 +854,14 @@
                     'call_module',
                     'call_function',
                     'call_method'], \
-<<<<<<< HEAD
-                    'CopyNode of type ' + node.op + ' is not handled'
+                    'CopyNodeQuantizeHandler of type ' + node.op + ' is not handled'
                 # TODO: need to extend this to consider all relevant args instead of just arg[0]
-=======
-                    'CopyNodeQuantizeHandler of type ' + node.op + ' is not handled'
->>>>>>> e8d8d01b
                 quantized = node_arg_is_quantized(node.args[0])
 
             # the output is unquantized if the node is not a CopyNode
             # and activation is fp16 (since we will output fp32 currently for fp16
             # converter
-            if (not isinstance(obj, CopyNode) and not activation_is_int8_quantized(qconfig)) or \
+            if (not isinstance(obj, CopyNodeQuantizeHandler) and not activation_is_int8_quantized(qconfig)) or \
                not input_output_observed(obj):
                 quantized = False
             if node_return_type_is_int(node):
@@ -1249,8 +1243,8 @@
                 root_node, matched_nodes, matched_pattern, quantize_handler, \
                     qconfig = matches[node.name]
                 # don't attach observer/fake_quant for CopyNodeQuantizeHandler
-                if isinstance(quantize_handler, CopyNodeQuantizeHandler):
-                    qconfig = None
+                # if isinstance(quantize_handler, CopyNodeQuantizeHandler):
+                #     qconfig = None
                 if root_node is node and \
                         input_output_observed(quantize_handler):
                     # matched_nodes[-1] is the first op in the sequence and
