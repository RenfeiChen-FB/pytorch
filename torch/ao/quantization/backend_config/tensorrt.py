--- conflicted
+++ resolved
@@ -30,135 +30,6 @@
         "output_dtype": torch.qint8,
     }
 
-<<<<<<< HEAD
-    # operator (module/functional/torch ops) configs
-    linear_qat_config = {
-        "pattern": nnqat.Linear,
-        "observation_type": ObservationType.OUTPUT_USE_DIFFERENT_OBSERVER_AS_INPUT,
-        "dtype_configs": [
-            weighted_op_qint8_dtype_config,
-        ],
-        "root_module": torch.nn.Linear,
-        "reference_quantized_module_for_root": torch.ao.nn.quantized._reference.Linear,
-    }
-    # TODO: maybe make "pattern" to be a list of patterns
-    # TODO: current patterns are the ones after fusion, we will want to expose fusion
-    # here as well in the future, maybe we need to
-    linear_relu_mm_config = {
-        "pattern": (torch.nn.ReLU, torch.nn.Linear),
-        "observation_type": ObservationType.OUTPUT_USE_DIFFERENT_OBSERVER_AS_INPUT,
-        "dtype_configs": [
-            weighted_op_qint8_dtype_config,
-        ],
-        "fuser_method": reverse_sequential_wrapper2(nni.LinearReLU),
-        "fused_module": nni.LinearReLU,
-    }
-    linear_relu_mf_config = {
-        "pattern": (torch.nn.functional.relu, torch.nn.Linear),
-        "observation_type": ObservationType.OUTPUT_USE_DIFFERENT_OBSERVER_AS_INPUT,
-        "dtype_configs": [
-            weighted_op_qint8_dtype_config,
-        ],
-        "fuser_method": reverse_sequential_wrapper2(nni.LinearReLU),
-        "fused_module": nni.LinearReLU,
-    }
-
-    linear_relu_fused_config = {
-        "pattern": nni.LinearReLU,
-        "observation_type": ObservationType.OUTPUT_USE_DIFFERENT_OBSERVER_AS_INPUT,
-        "dtype_configs": [
-            weighted_op_qint8_dtype_config,
-        ],
-        "root_module": torch.nn.Linear,
-        "reference_quantized_module_for_root": torch.ao.nn.quantized._reference.Linear,
-        "qat_module": nniqat.LinearReLU,
-    }
-    linear_relu_qat_config = {
-        "pattern": nniqat.LinearReLU,
-        "observation_type": ObservationType.OUTPUT_USE_DIFFERENT_OBSERVER_AS_INPUT,
-        "dtype_configs": [
-            weighted_op_qint8_dtype_config,
-        ],
-        "root_module": torch.nn.Linear,
-        "reference_quantized_module_for_root": torch.ao.nn.quantized._reference.Linear,
-    }
-    conv_module_config = {
-        "pattern": torch.nn.Conv2d,
-        "observation_type": ObservationType.OUTPUT_USE_DIFFERENT_OBSERVER_AS_INPUT,
-        "dtype_configs": [
-            weighted_op_qint8_dtype_config,
-        ],
-        "root_module": torch.nn.Conv2d,
-        "reference_quantized_module_for_root": torch.ao.nn.quantized._reference.Conv2d,
-        "qat_module": nnqat.Conv2d,
-    }
-    conv_qat_config = {
-        "pattern": nnqat.Conv2d,
-        "observation_type": ObservationType.OUTPUT_USE_DIFFERENT_OBSERVER_AS_INPUT,
-        "dtype_configs": [
-            weighted_op_qint8_dtype_config,
-        ],
-        "root_module": torch.nn.Conv2d,
-        "reference_quantized_module_for_root": torch.ao.nn.quantized._reference.Conv2d,
-    }
-    conv1d_relu_fused_config = {
-        "pattern": nni.ConvReLU1d,
-        "observation_type": ObservationType.OUTPUT_USE_DIFFERENT_OBSERVER_AS_INPUT,
-        "dtype_configs": [
-            weighted_op_qint8_dtype_config,
-        ],
-        "root_module": torch.nn.Conv1d,
-        "reference_quantized_module_for_root": torch.ao.nn.quantized._reference.Conv1d,
-    }
-    conv2d_relu_fused_config = {
-        "pattern": nni.ConvReLU2d,
-        "observation_type": ObservationType.OUTPUT_USE_DIFFERENT_OBSERVER_AS_INPUT,
-        "dtype_configs": [
-            weighted_op_qint8_dtype_config,
-        ],
-        "root_module": torch.nn.Conv2d,
-        "reference_quantized_module_for_root": torch.ao.nn.quantized._reference.Conv2d,
-        "qat_module": nniqat.ConvReLU2d,
-    }
-    conv2d_relu_qat_config = {
-        "pattern": nniqat.ConvReLU2d,
-        "observation_type": ObservationType.OUTPUT_USE_DIFFERENT_OBSERVER_AS_INPUT,
-        "dtype_configs": [
-            weighted_op_qint8_dtype_config,
-        ],
-        "root_module": torch.nn.Conv2d,
-        "reference_quantized_module_for_root": torch.ao.nn.quantized._reference.Conv2d,
-    }
-    conv3d_relu_fused_config = {
-        "pattern": nni.ConvReLU3d,
-        "observation_type": ObservationType.OUTPUT_USE_DIFFERENT_OBSERVER_AS_INPUT,
-        "dtype_configs": [
-            weighted_op_qint8_dtype_config,
-        ],
-        "root_module": torch.nn.Conv3d,
-        "reference_quantized_module_for_root": torch.ao.nn.quantized._reference.Conv3d,
-        "qat_module": nniqat.ConvReLU3d,
-    }
-    conv2d_relu_mf_config = {
-        "pattern": (torch.nn.functional.relu, torch.nn.Conv2d),
-        "observation_type": ObservationType.OUTPUT_USE_DIFFERENT_OBSERVER_AS_INPUT,
-        "dtype_configs": [
-            weighted_op_qint8_dtype_config,
-        ],
-        "fuser_method": reverse_sequential_wrapper2(nni.ConvReLU2d),
-        "fused_module": nni.ConvReLU2d,
-    }
-    conv2d_relu_mm_config = {
-        "pattern": (torch.nn.ReLU, torch.nn.Conv2d),
-        "observation_type": ObservationType.OUTPUT_USE_DIFFERENT_OBSERVER_AS_INPUT,
-        "dtype_configs": [
-            weighted_op_qint8_dtype_config,
-        ],
-        "fuser_method": reverse_sequential_wrapper2(nni.ConvReLU2d),
-        "fused_module": nni.ConvReLU2d,
-    }
-=======
->>>>>>> c7b4eec2
     addmm_config = {
         "pattern": torch.addmm,
         "observation_type": ObservationType.OUTPUT_USE_DIFFERENT_OBSERVER_AS_INPUT,
