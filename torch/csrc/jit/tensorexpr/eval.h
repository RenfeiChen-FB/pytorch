#pragma once

#include <cmath>
#include <cstring>
#include <type_traits>
#include <unordered_map>
#include <vector>

#include <c10/macros/Macros.h>
#include <c10/util/Logging.h>
#include <c10/util/math_compat.h>
#include <c10/util/string_utils.h>
#include <torch/csrc/jit/tensorexpr/codegen.h>
#include <torch/csrc/jit/tensorexpr/exceptions.h>
#include <torch/csrc/jit/tensorexpr/ir.h>
#include <torch/csrc/jit/tensorexpr/ir_printer.h>
#include <torch/csrc/jit/tensorexpr/tensor.h>
#include <torch/csrc/jit/tensorexpr/types.h>
#include <torch/csrc/jit/tensorexpr/var_substitutor.h>

namespace torch {
namespace jit {
namespace tensorexpr {

class InterpValue {
 public:
  // NOLINTNEXTLINE(cppcoreguidelines-pro-type-member-init)
  InterpValue() : dtype_(kInt) {
    Intvalues.push_back(0);
  }

  template <typename T>
  InterpValue(Dtype dtype, T v) : dtype_(dtype) {
#define TYPE_CASE(Type, Name)  \
  if (dtype == k##Name) {      \
    Name##values.push_back(v); \
    return;                    \
  }
    AT_FORALL_SCALAR_TYPES_AND3(Bool, Half, BFloat16, TYPE_CASE);
#undef TYPE_CASE
    throw unsupported_dtype();
  }

#define VALUE_CTOR(Type, Name)            \
  InterpValue(Type v) : dtype_(k##Name) { \
    Name##values.push_back(v);            \
  }
  // NOLINTNEXTLINE(cppcoreguidelines-pro-type-member-init)
  AT_FORALL_SCALAR_TYPES_AND3(Bool, Half, BFloat16, VALUE_CTOR);
#undef VALUE_CTOR

<<<<<<< HEAD
  Value(c10::quint8 v) : dtype_(kQUInt8) {
    QUInt8values.emplace_back(v.val_);
  }

  Value(c10::qint8 v) : dtype_(kQInt8) {
    QInt8values.emplace_back(v.val_);
  }

#define VALUE_VEC_CTOR(Type, Name)  \
  Value(const std::vector<Type>& v) \
=======
#define VALUE_VEC_CTOR(Type, Name)        \
  InterpValue(const std::vector<Type>& v) \
>>>>>>> 914796a6
      : dtype_(Dtype(k##Name, v.size())), Name##values(v) {}
  // NOLINTNEXTLINE(cppcoreguidelines-pro-type-member-init)
  AT_FORALL_SCALAR_TYPES_AND3(Bool, Half, BFloat16, VALUE_VEC_CTOR);
  VALUE_VEC_CTOR(c10::quint8, QUInt8);
  VALUE_VEC_CTOR(c10::qint8, QInt8);
#undef VALUE_VEC_CTOR

  template <typename T>
  T as() const;

  template <typename T>
  const std::vector<T>& as_vec() const;

  int64_t intValue() const;

  Dtype dtype() const {
    return dtype_;
  }

 private:
  Dtype dtype_;

#define VALUE_STORAGE(Type, Name) std::vector<Type> Name##values;
  AT_FORALL_SCALAR_TYPES_AND3(Bool, Half, BFloat16, VALUE_STORAGE);
  VALUE_STORAGE(c10::qint8, QInt8);
  VALUE_STORAGE(c10::quint8, QUInt8);
#undef VALUE_STORAGE
  void* ptr;
};

<<<<<<< HEAD
template <>
inline Value::Value<c10::quint8>(Dtype dtype, c10::quint8 v) : dtype_(dtype) {
  if (dtype == kQUInt8) {
    QUInt8values.push_back(v);
    return;
  }
  throw unsupported_dtype();
}

template <>
inline Value::Value<c10::qint8>(Dtype dtype, c10::qint8 v) : dtype_(dtype) {
  if (dtype == kQInt8) {
    QInt8values.push_back(v);
    return;
  }
  throw unsupported_dtype();
}

#define VALUE_AS_DISPATCH(Type, Name)   \
  template <>                           \
  inline Type Value::as<Type>() const { \
    if (dtype_ != k##Name) {            \
      throw unsupported_dtype();        \
    }                                   \
    return Name##values[0];             \
=======
#define VALUE_AS_DISPATCH(Type, Name)         \
  template <>                                 \
  inline Type InterpValue::as<Type>() const { \
    if (dtype_ != k##Name) {                  \
      throw unsupported_dtype();              \
    }                                         \
    return Name##values[0];                   \
>>>>>>> 914796a6
  }
AT_FORALL_SCALAR_TYPES_AND3(Bool, Half, BFloat16, VALUE_AS_DISPATCH);
VALUE_AS_DISPATCH(c10::quint8, QUInt8);
VALUE_AS_DISPATCH(c10::qint8, QInt8);
#undef VALUE_AS_DISPATCH

#define VALUE_AS_VEC_DISPATCH(Type, Name)                             \
  template <>                                                         \
  inline const std::vector<Type>& InterpValue::as_vec<Type>() const { \
    if (dtype_.scalar_type() != ScalarType::Name) {                   \
      throw unsupported_dtype();                                      \
    }                                                                 \
    return Name##values;                                              \
  }
AT_FORALL_SCALAR_TYPES_AND3(Bool, Half, BFloat16, VALUE_AS_VEC_DISPATCH);
VALUE_AS_VEC_DISPATCH(c10::quint8, QUInt8);
VALUE_AS_VEC_DISPATCH(c10::qint8, QInt8);
#undef VALUE_AS_VEC_DISPATCH

template <typename Type>
auto underlyingValue(Type x) {
  return x;
}

template <>
inline auto underlyingValue<c10::quint8>(c10::quint8 x) {
  return x.val_;
}

template <>
inline auto underlyingValue<c10::qint8>(c10::qint8 x) {
  return x.val_;
}

template <typename To, typename From>
To raw_bitcast(const From& src) {
  TORCH_CHECK(sizeof(To) == sizeof(From), "Invalid bitcast invocation");
  To storage;
  std::memcpy(&storage, &src, sizeof(To));
  return reinterpret_cast<To&>(storage);
}

class SimpleIREvaluatorImpl;
class TORCH_API SimpleIREvaluator : public CodeGen {
 public:
  SimpleIREvaluator(
      StmtPtr stmt,
      const std::vector<BufferArg>& buffer_args,
      at::Device device = at::kCPU,
      const std::string& kernel_func_name = "func");

  ~SimpleIREvaluator() override;

  void call(const std::vector<CallArg>& args) override;
  void call_raw(const std::vector<void*>& args) override;

  template <typename... Ts>
  void operator()(const Ts&... ts) {
    // NOLINTNEXTLINE(cppcoreguidelines-init-variables)
    std::vector<CallArg> args({CallArg(ts)...});
    call(args);
  }

  void bindVar(VarPtr v, ExprPtr e);
  InterpValue value() const;

 private:
  void bindArg(const BufferArg& buf, void* data);
  void expand_intrinsics() {
    GenericIntrinsicsExpander intrinsics_expander;
    apply_mutator(&intrinsics_expander);
  }

  std::unique_ptr<SimpleIREvaluatorImpl> impl_;
};

template <class CodeGenType>
class ExprEval {
 public:
  using BufferArg = CodeGen::BufferArg;
  using CallArg = CodeGen::CallArg;

  template <typename... Ts>
  // NOLINTNEXTLINE(cppcoreguidelines-pro-type-member-init)
  ExprEval(const ExprHandle& expr, Ts... ts)
      : ExprEval(expr, {BufferArg(ts)...}) {}

  // NOLINTNEXTLINE(cppcoreguidelines-pro-type-member-init)
  ExprEval(const ExprHandle& expr, const std::vector<BufferArg>& buffer_args)
      : dtype_(expr.dtype()) {
    // NOLINTNEXTLINE(cppcoreguidelines-init-variables)
    std::vector<BufferArg> buffer_args_extended = buffer_args;
    BufHandle ret_buf("ret_val", {1}, dtype_);
    // NOLINTNEXTLINE(cppcoreguidelines-init-variables)
    std::vector<ExprHandle> indices;
    ExprHandle zero = IntImm::make(0);
    for (size_t i = 0; i < ret_buf.ndim(); i++) {
      indices.push_back(zero);
    }
    StmtPtr store_stmt = Store::make(ret_buf, indices, expr);
    buffer_args_extended.emplace_back(ret_buf);
    codegen_.reset(new CodeGenType(store_stmt, buffer_args_extended));
  }

  template <typename... Ts>
  void operator()(Ts... ts) {
    call(ts...);
  }

  void operator()(const std::vector<CallArg>& call_args) {
    call(call_args);
  }

  void bindVar(VarPtr v, ExprPtr e) {
    codegen_->bindVar(v, e);
  }

  void bindVar(const VarHandle& v, const ExprHandle& e) {
    codegen_->bindVar(v.node(), e.node());
  }

  template <typename... Ts>
  void call(Ts... ts) {
    call({CallArg(ts)...});
  }

  void call(const std::vector<CallArg>& call_args) {
    // NOLINTNEXTLINE(cppcoreguidelines-init-variables)
    std::vector<CallArg> call_args_extended = call_args;
    switch (dtype_.scalar_type()) {
#define TYPE_CASE(Type, Name)                           \
  case ScalarType::Name: {                              \
    std::vector<Type> ret_val_arg(1);                   \
    call_args_extended.push_back(CallArg(ret_val_arg)); \
    codegen_->call(call_args_extended);                 \
    ret_value_ = InterpValue(ret_val_arg[0]);           \
  } break;
      // NOLINTNEXTLINE(modernize-use-emplace)
      AT_FORALL_SCALAR_TYPES_AND2(Half, BFloat16, TYPE_CASE);
      TYPE_CASE(c10::quint8, QUInt8);
      TYPE_CASE(c10::qint8, QInt8);
#undef TYPE_CASE
      case ScalarType::Bool: {
        // NOLINTNEXTLINE(cppcoreguidelines-init-variables)
        std::vector<unsigned char> ret_val_arg(1);
        call_args_extended.emplace_back(ret_val_arg.data());
        codegen_->call(call_args_extended);
        ret_value_ = InterpValue((bool)ret_val_arg[0]);
      } break;
      default:
        throw unsupported_dtype();
    }
  }

  void call_raw(const std::vector<void*>& args) {
    // NOLINTNEXTLINE(cppcoreguidelines-init-variables)
    std::vector<void*> args_extended = args;
    switch (dtype_.scalar_type()) {
#define TYPE_CASE(Type, Name)                    \
  case ScalarType::Name: {                       \
    std::vector<Type> ret_val_arg(1);            \
    args_extended.push_back(ret_val_arg.data()); \
    codegen_->call_raw(args_extended);           \
    ret_value_ = InterpValue(ret_val_arg[0]);    \
  } break;
      AT_FORALL_SCALAR_TYPES_AND2(Half, BFloat16, TYPE_CASE);
      TYPE_CASE(c10::quint8, QUInt8);
      TYPE_CASE(c10::qint8, QInt8);
#undef TYPE_CASE
      case ScalarType::Bool: {
        // NOLINTNEXTLINE(cppcoreguidelines-init-variables)
        std::vector<unsigned char> ret_val_arg(1);
        args_extended.push_back(ret_val_arg.data());
        codegen_->call_raw(args_extended);
        ret_value_ = InterpValue((bool)ret_val_arg[0]);
      } break;
      default:
        throw unsupported_dtype();
    }
  }

  template <typename T>
  T value(const std::vector<void*>& args) {
    call_raw(args);
    return ret_value_.as<T>();
  }

  template <typename T, typename... Ts>
  T value(Ts... ts) {
    call(std::forward<Ts>(ts)...);
    return ret_value_.as<T>();
  }

  Dtype dtype() {
    return dtype_;
  }

 private:
  Dtype dtype_;
  std::unique_ptr<CodeGenType> codegen_;
  InterpValue ret_value_;
};

// Evaluates the given expression and returns an int64_t value if the result of
// the given expression is int64_t.
c10::optional<int64_t> evalInt(ExprPtr e);

// Substitutes the given vars with their corresponding expressions in the input
// expression.
inline ExprPtr Substitute(ExprPtr expr, const VarMapping& var_mapping) {
  VarSubMutator var_sub(var_mapping);
  return expr->accept_mutator(&var_sub);
}

// Substitutes the given vars with their corresponding expressions in the input
// statement.
inline StmtPtr Substitute(StmtPtr stmt, const VarMapping& var_mapping) {
  VarSubMutator var_sub(var_mapping);
  return stmt->accept_mutator(&var_sub);
}

// Creates a clone of the input expression and substitutes the given vars with
// their corresponding expressions in the clone.
// NOTE: This works because cloning reuses variables and does not create new
// ones, and `VarMapping` input has variables as the key.
inline ExprPtr SubstituteInClone(ExprPtr expr, const VarMapping& var_mapping) {
  VarSubMutator var_sub(var_mapping);
  return Expr::clone(expr)->accept_mutator(&var_sub);
}

// Creates a clone of the input statement and substitutes the given vars with
// their corresponding expressions in the clone.
// NOTE: This works because cloning reuses variables and does not create new
// ones, and `VarMapping` input has variables as the key.
inline StmtPtr SubstituteInClone(StmtPtr stmt, const VarMapping& var_mapping) {
  VarSubMutator var_sub(var_mapping);
  return Stmt::clone(stmt)->accept_mutator(&var_sub);
}

} // namespace tensorexpr
} // namespace jit
} // namespace torch<|MERGE_RESOLUTION|>--- conflicted
+++ resolved
@@ -49,21 +49,16 @@
   AT_FORALL_SCALAR_TYPES_AND3(Bool, Half, BFloat16, VALUE_CTOR);
 #undef VALUE_CTOR
 
-<<<<<<< HEAD
-  Value(c10::quint8 v) : dtype_(kQUInt8) {
+  InterpValue(c10::quint8 v) : dtype_(kQUInt8) {
     QUInt8values.emplace_back(v.val_);
   }
 
-  Value(c10::qint8 v) : dtype_(kQInt8) {
+  InterpValue(c10::qint8 v) : dtype_(kQInt8) {
     QInt8values.emplace_back(v.val_);
   }
 
-#define VALUE_VEC_CTOR(Type, Name)  \
-  Value(const std::vector<Type>& v) \
-=======
 #define VALUE_VEC_CTOR(Type, Name)        \
   InterpValue(const std::vector<Type>& v) \
->>>>>>> 914796a6
       : dtype_(Dtype(k##Name, v.size())), Name##values(v) {}
   // NOLINTNEXTLINE(cppcoreguidelines-pro-type-member-init)
   AT_FORALL_SCALAR_TYPES_AND3(Bool, Half, BFloat16, VALUE_VEC_CTOR);
@@ -94,9 +89,9 @@
   void* ptr;
 };
 
-<<<<<<< HEAD
 template <>
-inline Value::Value<c10::quint8>(Dtype dtype, c10::quint8 v) : dtype_(dtype) {
+inline InterpValue::InterpValue<c10::quint8>(Dtype dtype, c10::quint8 v)
+    : dtype_(dtype) {
   if (dtype == kQUInt8) {
     QUInt8values.push_back(v);
     return;
@@ -105,7 +100,8 @@
 }
 
 template <>
-inline Value::Value<c10::qint8>(Dtype dtype, c10::qint8 v) : dtype_(dtype) {
+inline InterpValue::InterpValue<c10::qint8>(Dtype dtype, c10::qint8 v)
+    : dtype_(dtype) {
   if (dtype == kQInt8) {
     QInt8values.push_back(v);
     return;
@@ -113,14 +109,6 @@
   throw unsupported_dtype();
 }
 
-#define VALUE_AS_DISPATCH(Type, Name)   \
-  template <>                           \
-  inline Type Value::as<Type>() const { \
-    if (dtype_ != k##Name) {            \
-      throw unsupported_dtype();        \
-    }                                   \
-    return Name##values[0];             \
-=======
 #define VALUE_AS_DISPATCH(Type, Name)         \
   template <>                                 \
   inline Type InterpValue::as<Type>() const { \
@@ -128,7 +116,6 @@
       throw unsupported_dtype();              \
     }                                         \
     return Name##values[0];                   \
->>>>>>> 914796a6
   }
 AT_FORALL_SCALAR_TYPES_AND3(Bool, Half, BFloat16, VALUE_AS_DISPATCH);
 VALUE_AS_DISPATCH(c10::quint8, QUInt8);
