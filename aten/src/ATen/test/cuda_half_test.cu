--- conflicted
+++ resolved
@@ -20,8 +20,6 @@
   __half b = __float2half(2.0f);
   __half c = a - Half(b);
   assert(static_cast<Half>(c) == Half(1.0));
-<<<<<<< HEAD
-=======
 
   // asserting if the  functions used on
   // half types give almost equivalent results when using
@@ -86,7 +84,6 @@
 
 __global__ void kernel(){
   test();
->>>>>>> 774b4ff8
 }
 
 void launch_function(){
