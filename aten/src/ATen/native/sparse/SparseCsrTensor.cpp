--- conflicted
+++ resolved
@@ -228,11 +228,6 @@
 
 // Construction of CSR, CSC, BSR, and BSC tensors.
 
-<<<<<<< HEAD
-=======
-// Construction of CSR, CSC, BSR, and BSC tensors.
-
->>>>>>> a3f10ec2
 // Note: The usage of "Csr" in names like SparseCsrTensor,
 // SparseCsrCPU, SparseCsrCUDA, and SparseCsrTensorImpl exists because
 // of historical reasons (that ought to be removed in future) and does
@@ -246,11 +241,7 @@
   DispatchKey dispatch_key;
   TORCH_CHECK_NOT_IMPLEMENTED(
     options.device().type() == kCPU || options.device().type() == kCUDA,
-<<<<<<< HEAD
     "Could not run 'new_compressed_tensor' from the '", options.device(), "' device.)");
-=======
-     "Could not run 'new_compressed_tensor' from the '", options.device(), "' device.)");
->>>>>>> a3f10ec2
 
   if (options.device().is_cuda()) {
     dispatch_key = DispatchKey::SparseCsrCUDA;
@@ -312,7 +303,6 @@
   }
 
 SPARSE_COMPRESSED_TENSOR_UNSAFE(csr, kSparseCsr);
-<<<<<<< HEAD
 SPARSE_COMPRESSED_TENSOR_UNSAFE(csc, kSparseCsc)
 SPARSE_COMPRESSED_TENSOR_UNSAFE(bsr, kSparseBsr)
 SPARSE_COMPRESSED_TENSOR_UNSAFE(bsc, kSparseBsc)
@@ -336,18 +326,36 @@
       });
   return size;
 }
-=======
->>>>>>> a3f10ec2
+
+DimVector _estimate_sparse_compressed_tensor_size(
+    const Tensor& compressed_indices,
+    const Tensor& plain_indices,
+    const Tensor& values,
+    Layout layout) {
+  DimVector size = DimVector(IntArrayRef(plain_indices.sizes().data(), plain_indices.dim() - 1));
+  int64_t compressed_dim = (plain_indices.size(-1) > 0 ? compressed_indices.size(-1) - 1 : 0);
+  int64_t plain_dim = AT_DISPATCH_INTEGRAL_TYPES(plain_indices.scalar_type(), "estimate_sparse_compressed_tensor_size",
+                                                 [&]() -> int64_t { return plain_indices.max().item<scalar_t>() + 1; });
+  AT_DISPATCH_ROW_SPARSE_COMPRESSED_LAYOUTS(layout, "estimate_sparse_compressed_tensor_size",
+      [&]{
+        size.push_back(compressed_dim);
+        size.push_back(plain_dim);
+      },
+      [&]{
+        size.push_back(plain_dim);
+        size.push_back(compressed_dim);
+      });
+  return size;
+}
 
 // TODO: This constructor should probably use an ATen abstract method in order
 // to make autograd dispatch available for the CSR constructor. See the relevant
 // note in native_functions.yaml.
-
 Tensor sparse_compressed_tensor(
     const Tensor& compressed_indices,
     const Tensor& plain_indices,
     const Tensor& values,
-    c10::optional<IntArrayRef> size,
+    IntArrayRef size,
     c10::optional<ScalarType> dtype,
     c10::optional<Layout> layout,
     c10::optional<Device> device,
@@ -358,18 +366,16 @@
   Layout layout_ = layout.value();
   AT_DISPATCH_ALL_SPARSE_COMPRESSED_LAYOUTS(layout_, "sparse_compressed_tensor", [&]{});
 
-  auto size_ = (size.has_value() ? size.value() : _estimate_sparse_compressed_tensor_size(compressed_indices, plain_indices, values, layout_));
-
   // See [Note: hacky wrapper removal for TensorOptions]
   TensorOptions options = TensorOptions().dtype(dtype).layout(layout_).device(device).pinned_memory(pin_memory);
 
-  _validate_sparse_compressed_tensor_args_worker(compressed_indices, plain_indices, values, size_, layout_);
+  _validate_sparse_compressed_tensor_args_worker(compressed_indices, plain_indices, values, size, layout_);
 
   return at::native::_sparse_compressed_tensor_unsafe(
       compressed_indices,
       plain_indices,
       values,
-      size_,
+      size,
       optTypeMetaToScalarType(options.dtype_opt()),
       options.layout_opt(),
       options.device_opt(),
@@ -383,41 +389,20 @@
                                 c10::optional<Layout> layout,
                                 c10::optional<Device> device,
                                 c10::optional<bool> pin_memory) {
-  c10::optional<IntArrayRef> size;
-  return sparse_compressed_tensor(compressed_indices, plain_indices, values, size, dtype, layout, device, pin_memory);
-}
-
-template <Layout required_layout>
-Tensor sparse_compressed_tensor_template(
-    const Tensor& compressed_indices,
-    const Tensor& plain_indices,
-    const Tensor& values,
-    c10::optional<IntArrayRef> size,
-    c10::optional<ScalarType> dtype,
-    c10::optional<Layout> layout,
-    c10::optional<Device> device,
-    c10::optional<bool> pin_memory) {
-  Layout layout_ = layout.value_or(required_layout);
-  TORCH_CHECK(layout_ == required_layout, "sparse compressed layout must be ",required_layout, " but got ", layout_);
-  auto size_ = (size.has_value() ? size.value() : _estimate_sparse_compressed_tensor_size(compressed_indices, plain_indices, values, layout_));
-
+  if (!layout) {
+    AT_ERROR("sparse_compressed_tensor expected sparse compressed tensor layout but got none");
+  }
+  Layout layout_ = layout.value();
+  AT_DISPATCH_ALL_SPARSE_COMPRESSED_LAYOUTS(layout_, "sparse_compressed_tensor", [&]{});
+  DimVector size = _estimate_sparse_compressed_tensor_size(compressed_indices, plain_indices, values, layout_);
   // See [Note: hacky wrapper removal for TensorOptions]
   TensorOptions options = TensorOptions().dtype(dtype).layout(layout_).device(device).pinned_memory(pin_memory);
-
-  _validate_sparse_compressed_tensor_args_worker(compressed_indices, plain_indices, values, size_, layout_);
-
-  return at::native::_sparse_compressed_tensor_unsafe(
-      compressed_indices,
-      plain_indices,
-      values,
-      size_,
-      optTypeMetaToScalarType(options.dtype_opt()),
-      options.layout_opt(),
-      options.device_opt(),
-      options.pinned_memory_opt());
-}
-
-#define SPARSE_COMPRESSED_TENSOR(KIND, REQUIRED_LAYOUT) \
+  _validate_sparse_compressed_tensor_args_worker(compressed_indices, plain_indices, values, size, layout_);
+  return sparse_compressed_tensor(compressed_indices, plain_indices, values, size_, dtype, layout, device, pin_memory);
+}
+
+
+#define SPARSE_COMPRESSED_TENSOR(KIND, REQUIRED_LAYOUT)                 \
   Tensor sparse_##KIND##_tensor(const Tensor& compressed_indices,       \
                                 const Tensor& plain_indices,            \
                                 const Tensor& values,                   \
@@ -425,8 +410,11 @@
                                 c10::optional<Layout> layout,           \
                                 c10::optional<Device> device,           \
                                 c10::optional<bool> pin_memory) {       \
-    c10::optional<IntArrayRef> size;                                    \
-    return sparse_compressed_tensor_template<REQUIRED_LAYOUT>(compressed_indices, plain_indices, values, size, dtype, layout, device, pin_memory); \
+    if (layout) {                                                       \
+      TORCH_CHECK(layout.value() == REQUIRED_LAYOUT, "sparse " # KIND " layout must be ", REQUIRED_LAYOUT, " but got ", layout.value()); \
+    }                                                                   \
+    c10::optional<Layout> layout_(REQUIRED_LAYOUT);                     \
+    return sparse_compressed_tensor(compressed_indices, plain_indices, values, dtype, layout_, device, pin_memory); \
   }                                                                     \
   Tensor sparse_##KIND##_tensor(const Tensor& compressed_indices,       \
                                 const Tensor& plain_indices,            \
@@ -436,8 +424,11 @@
                                 c10::optional<Layout> layout,           \
                                 c10::optional<Device> device,           \
                                 c10::optional<bool> pin_memory) {       \
-    c10::optional<IntArrayRef> size_(size);                             \
-    return sparse_compressed_tensor_template<REQUIRED_LAYOUT>(compressed_indices, plain_indices, values, size_, dtype, layout, device, pin_memory); \
+    if (layout) {                                                       \
+      TORCH_CHECK(layout.value() == REQUIRED_LAYOUT, "sparse " # KIND " layout must be ", REQUIRED_LAYOUT, " but got ", layout.value()); \
+    }                                                                   \
+    c10::optional<Layout> layout_(REQUIRED_LAYOUT);                     \
+    return sparse_compressed_tensor(compressed_indices, plain_indices, values, size, dtype, layout_, device, pin_memory); \
   }
 
 SPARSE_COMPRESSED_TENSOR(csr, kSparseCsr)
