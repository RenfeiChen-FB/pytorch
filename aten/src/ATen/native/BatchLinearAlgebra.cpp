#include <ATen/ATen.h>
#include <ATen/CPUApplyUtils.h>
#include <ATen/Dispatch.h>
#include <ATen/TensorMeta.h>
#include <ATen/NativeFunctions.h>
#include <ATen/ExpandUtils.h>

#include <ATen/native/BatchLinearAlgebra.h>
#include <ATen/native/LinearAlgebraUtils.h>
#include <ATen/native/Resize.h>
#include <ATen/native/cpu/zmath.h>
#include <ATen/Parallel.h>
#include <ATen/TensorSubclassLikeUtils.h>

#include <c10/util/irange.h>

#include <vector>

// First the required LAPACK implementations are registered here.
// A comment above the registered LAPACK routine suggest which batched
// linear algebra function uses that routine
#if AT_BUILD_WITH_LAPACK()

// getrf
extern "C" void zgetrf_(int *m, int *n, std::complex<double> *a, int *lda, int *ipiv, int *info);
extern "C" void cgetrf_(int *m, int *n, std::complex<float> *a, int *lda, int *ipiv, int *info);
extern "C" void dgetrf_(int *m, int *n, double *a, int *lda, int *ipiv, int *info);
extern "C" void sgetrf_(int *m, int *n, float *a, int *lda, int *ipiv, int *info);

// getri
extern "C" void zgetri_(int *n, std::complex<double> *a, int *lda, int *ipiv, std::complex<double> *work, int *lwork, int *info);
extern "C" void cgetri_(int *n, std::complex<float> *a, int *lda, int *ipiv, std::complex<float> *work, int *lwork, int *info);
extern "C" void dgetri_(int *n, double *a, int *lda, int *ipiv, double *work, int *lwork, int *info);
extern "C" void sgetri_(int *n, float *a, int *lda, int *ipiv, float *work, int *lwork, int *info);

// potrs
extern "C" void zpotrs_(char *uplo, int *n, int *nrhs, std::complex<double> *a, int *lda, std::complex<double> *b, int *ldb, int *info);
extern "C" void cpotrs_(char *uplo, int *n, int *nrhs, std::complex<float> *a, int *lda, std::complex<float> *b, int *ldb, int *info);
extern "C" void dpotrs_(char *uplo, int *n, int *nrhs, double *a, int *lda, double *b, int *ldb, int *info);
extern "C" void spotrs_(char *uplo, int *n, int *nrhs, float *a, int *lda, float *b, int *ldb, int *info);

// potrf
extern "C" void zpotrf_(char *uplo, int *n, std::complex<double> *a, int *lda, int *info);
extern "C" void cpotrf_(char *uplo, int *n, std::complex<float> *a, int *lda, int *info);
extern "C" void dpotrf_(char *uplo, int *n, double *a, int *lda, int *info);
extern "C" void spotrf_(char *uplo, int *n, float *a, int *lda, int *info);

// potri
extern "C" void zpotri_(char *uplo, int *n, std::complex<double> *a, int *lda, int *info);
extern "C" void cpotri_(char *uplo, int *n, std::complex<float> *a, int *lda, int *info);
extern "C" void dpotri_(char *uplo, int *n, double *a, int *lda, int *info);
extern "C" void spotri_(char *uplo, int *n, float *a, int *lda, int *info);

// sytrf
extern "C" void dsytrf_(
    char* uplo,
    int* n,
    double* a,
    int* lda,
    int* ipiv,
    double* work,
    int* lwork,
    int* info);
extern "C" void ssytrf_(
    char* uplo,
    int* n,
    float* a,
    int* lda,
    int* ipiv,
    float* work,
    int* lwork,
    int* info);
extern "C" void zsytrf_(
    char* uplo,
    int* n,
    std::complex<double>* a,
    int* lda,
    int* ipiv,
    std::complex<double>* work,
    int* lwork,
    int* info);
extern "C" void csytrf_(
    char* uplo,
    int* n,
    std::complex<float>* a,
    int* lda,
    int* ipiv,
    std::complex<float>* work,
    int* lwork,
    int* info);

// hetrf
extern "C" void zhetrf_(
    char* uplo,
    int* n,
    std::complex<double>* a,
    int* lda,
    int* ipiv,
    std::complex<double>* work,
    int* lwork,
    int* info);
extern "C" void chetrf_(
    char* uplo,
    int* n,
    std::complex<float>* a,
    int* lda,
    int* ipiv,
    std::complex<float>* work,
    int* lwork,
    int* info);

// sytrs
extern "C" void dsytrs_(
    char* uplo,
    int* n,
    int* nrhs,
    double* a,
    int* lda,
    int* ipiv,
    double* b,
    int* ldb,
    int* info);
extern "C" void ssytrs_(
    char* uplo,
    int* n,
    int* nrhs,
    float* a,
    int* lda,
    int* ipiv,
    float* b,
    int* ldb,
    int* info);
extern "C" void zsytrs_(
    char* uplo,
    int* n,
    int* nrhs,
    std::complex<double>* a,
    int* lda,
    int* ipiv,
    std::complex<double>* b,
    int* ldb,
    int* info);
extern "C" void csytrs_(
    char* uplo,
    int* n,
    int* nrhs,
    std::complex<float>* a,
    int* lda,
    int* ipiv,
    std::complex<float>* b,
    int* ldb,
    int* info);

// hetrs
extern "C" void zhetrs_(
    char* uplo,
    int* n,
    int* nrhs,
    std::complex<double>* a,
    int* lda,
    int* ipiv,
    std::complex<double>* b,
    int* ldb,
    int* info);
extern "C" void chetrs_(
    char* uplo,
    int* n,
    int* nrhs,
    std::complex<float>* a,
    int* lda,
    int* ipiv,
    std::complex<float>* b,
    int* ldb,
    int* info);

// geqrf
extern "C" void zgeqrf_(int *m, int *n, std::complex<double> *a, int *lda, std::complex<double> *tau, std::complex<double> *work, int *lwork, int *info);
extern "C" void cgeqrf_(int *m, int *n, std::complex<float> *a, int *lda, std::complex<float> *tau, std::complex<float> *work, int *lwork, int *info);
extern "C" void dgeqrf_(int *m, int *n, double *a, int *lda, double *tau, double *work, int *lwork, int *info);
extern "C" void sgeqrf_(int *m, int *n, float *a, int *lda, float *tau, float *work, int *lwork, int *info);

// orgqr
extern "C" void zungqr_(int *m, int *n, int *k, std::complex<double> *a, int *lda, std::complex<double> *tau, std::complex<double> *work, int *lwork, int *info);
extern "C" void cungqr_(int *m, int *n, int *k, std::complex<float> *a, int *lda, std::complex<float> *tau, std::complex<float> *work, int *lwork, int *info);
extern "C" void dorgqr_(int *m, int *n, int *k, double *a, int *lda, double *tau, double *work, int *lwork, int *info);
extern "C" void sorgqr_(int *m, int *n, int *k, float *a, int *lda, float *tau, float *work, int *lwork, int *info);

// ormqr
extern "C" void zunmqr_(char *side, char *trans, int *m, int *n, int *k, std::complex<double> *a, int *lda, std::complex<double> *tau, std::complex<double> *c, int *ldc, std::complex<double> *work, int *lwork, int *info);
extern "C" void cunmqr_(char *side, char *trans, int *m, int *n, int *k, std::complex<float> *a, int *lda, std::complex<float> *tau, std::complex<float> *c, int *ldc, std::complex<float> *work, int *lwork, int *info);
extern "C" void dormqr_(char *side, char *trans, int *m, int *n, int *k, double *a, int *lda, double *tau, double *c, int *ldc, double *work, int *lwork, int *info);
extern "C" void sormqr_(char *side, char *trans, int *m, int *n, int *k, float *a, int *lda, float *tau, float *c, int *ldc, float *work, int *lwork, int *info);

// syev
extern "C" void zheev_(char *jobz, char *uplo, int *n, std::complex<double> *a, int *lda, double *w, std::complex<double> *work, int *lwork, double *rwork, int *info);
extern "C" void cheev_(char *jobz, char *uplo, int *n, std::complex<float> *a, int *lda, float *w, std::complex<float> *work, int *lwork, float *rwork, int *info);
extern "C" void dsyev_(char *jobz, char *uplo, int *n, double *a, int *lda, double *w, double *work, int *lwork, int *info);
extern "C" void ssyev_(char *jobz, char *uplo, int *n, float *a, int *lda, float *w, float *work, int *lwork, int *info);

// syevd
extern "C" void zheevd_(char *jobz, char *uplo, int *n, std::complex<double> *a, int *lda, double *w, std::complex<double> *work, int *lwork, double *rwork, int *lrwork, int *iwork, int *liwork, int *info);
extern "C" void cheevd_(char *jobz, char *uplo, int *n, std::complex<float> *a, int *lda, float *w, std::complex<float> *work, int *lwork, float *rwork, int *lrwork, int *iwork, int *liwork, int *info);
extern "C" void dsyevd_(char *jobz, char *uplo, int *n, double *a, int *lda, double *w, double *work, int *lwork, int *iwork, int *liwork, int *info);
extern "C" void ssyevd_(char *jobz, char *uplo, int *n, float *a, int *lda, float *w, float *work, int *lwork, int *iwork, int *liwork, int *info);

// geev
extern "C" void dgeev_(char *jobvl, char *jobvr, int *n, double *a, int *lda, double *wr, double *wi, double* vl, int *ldvl, double *vr, int *ldvr, double *work, int *lwork, int *info);
extern "C" void sgeev_(char *jobvl, char *jobvr, int *n, float *a, int *lda, float *wr, float *wi, float* vl, int *ldvl, float *vr, int *ldvr, float *work, int *lwork, int *info);
extern "C" void cgeev_(char *jobvl, char *jobvr, int *n,
             std::complex<float> *a, int *lda,
             std::complex<float> *w,
             std::complex<float> *vl, int *ldvl,
             std::complex<float> *vr, int *ldvr,
             std::complex<float> *work, int *lwork,
             float *rwork,
             int *info);
extern "C" void zgeev_(char *jobvl, char *jobvr, int *n,
             std::complex<double> *a, int *lda,
             std::complex<double> *w,
             std::complex<double> *vl, int *ldvl,
             std::complex<double> *vr, int *ldvr,
             std::complex<double> *work, int *lwork,
             double *rwork,
             int *info);

// gesdd
extern "C" void zgesdd_(char *jobz, int *m, int *n, std::complex<double> *a, int *lda,
                        double *s, std::complex<double> *u, int *ldu, std::complex<double> *vt, int *ldvt, std::complex<double> *work, int *lwork, double *rwork, int *iwork, int *info);
extern "C" void cgesdd_(char *jobz, int *m, int *n, std::complex<float> *a, int *lda,
                        float *s, std::complex<float> *u, int *ldu, std::complex<float> *vt, int *ldvt, std::complex<float> *work, int *lwork, float *rwork, int *iwork, int *info);
extern "C" void dgesdd_(char *jobz, int *m, int *n, double *a, int *lda,
                        double *s, double *u, int *ldu, double *vt, int *ldvt, double *work, int *lwork, int *iwork, int *info);
extern "C" void sgesdd_(char *jobz, int *m, int *n, float *a, int *lda,
                        float *s, float *u, int *ldu, float *vt, int *ldvt, float *work, int *lwork, int *iwork, int *info);

// getrs
extern "C" void zgetrs_(char *trans, int *n, int *nrhs, std::complex<double> *a, int *lda, int *ipiv, std::complex<double> *b, int *ldb, int *info);
extern "C" void cgetrs_(char *trans, int *n, int *nrhs, std::complex<float> *a, int *lda, int *ipiv, std::complex<float> *b, int *ldb, int *info);
extern "C" void dgetrs_(char *trans, int *n, int *nrhs, double *a, int *lda, int *ipiv, double *b, int *ldb, int *info);
extern "C" void sgetrs_(char *trans, int *n, int *nrhs, float *a, int *lda, int *ipiv, float *b, int *ldb, int *info);

// gels
extern "C" void zgels_(char *trans, int *m, int *n, int *nrhs,
    std::complex<double> *a, int *lda, std::complex<double> *b, int *ldb,
    std::complex<double> *work, int *lwork, int *info);
extern "C" void cgels_(char *trans, int *m, int *n, int *nrhs,
    std::complex<float> *a, int *lda, std::complex<float> *b, int *ldb,
    std::complex<float> *work, int *lwork, int *info);
extern "C" void dgels_(char *trans, int *m, int *n, int *nrhs,
    double *a, int *lda, double *b, int *ldb,
    double *work, int *lwork, int *info);
extern "C" void sgels_(char *trans, int *m, int *n, int *nrhs,
    float *a, int *lda, float *b, int *ldb,
    float *work, int *lwork, int *info);

// gelsd
extern "C" void zgelsd_(int *m, int *n, int *nrhs,
    std::complex<double> *a, int *lda, std::complex<double> *b, int *ldb,
    double *s, double *rcond, int *rank,
    std::complex<double> *work, int *lwork, double *rwork, int *iwork, int *info);
extern "C" void cgelsd_(int *m, int *n, int *nrhs,
    std::complex<float> *a, int *lda, std::complex<float> *b, int *ldb,
    float *s, float *rcond, int *rank,
    std::complex<float> *work, int *lwork, float *rwork, int *iwork, int *info);
extern "C" void dgelsd_(int *m, int *n, int *nrhs,
    double *a, int *lda, double *b, int *ldb,
    double *s, double *rcond, int *rank,
    double *work, int *lwork, int *iwork, int *info);
extern "C" void sgelsd_(int *m, int *n, int *nrhs,
    float *a, int *lda, float *b, int *ldb,
    float *s, float *rcond, int *rank,
    float *work, int *lwork, int *iwork, int *info);

// gelsy
extern "C" void zgelsy_(int *m, int *n, int *nrhs,
    std::complex<double> *a, int *lda, std::complex<double> *b, int *ldb,
    int *jpvt, double *rcond, int *rank,
    std::complex<double> *work, int *lwork,
    double *rwork, int *info);
extern "C" void cgelsy_(int *m, int *n, int *nrhs,
    std::complex<float> * a, int *lda, std::complex<float> *b, int *ldb,
    int *jpvt, float *rcond, int *rank,
    std::complex<float> *work, int *lwork,
    float *rwork, int *info);
extern "C" void dgelsy_(int *m, int *n, int *nrhs,
    double *a, int *lda, double *b, int *ldb,
    int *jpvt, double *rcond, int *rank,
    double *work, int *lwork, int *info);
extern "C" void sgelsy_(int *m, int *n, int *nrhs,
    float *a, int *lda, float *b, int *ldb,
    int *jpvt, float *rcond, int *rank,
    float *work, int *lwork, int *info);

// gelss
extern "C" void zgelss_(int *m, int *n, int *nrhs,
    std::complex<double> *a, int *lda, std::complex<double> *b, int *ldb,
    double *s, double *rcond, int *rank,
    std::complex<double> *work, int *lwork,
    double *rwork, int *info);
extern "C" void cgelss_(int *m, int *n, int *nrhs,
    std::complex<float> *a, int *lda, std::complex<float> *b, int *ldb,
    float *s, float *rcond, int *rank,
    std::complex<float> *work, int *lwork,
    float *rwork, int *info);
extern "C" void dgelss_(int *m, int *n, int *nrhs,
    double *a, int *lda, double *b, int *ldb,
    double *s, double *rcond, int *rank,
    double *work, int *lwork, int *info);
extern "C" void sgelss_(int *m, int *n, int *nrhs,
    float *a, int *lda, float *b, int *ldb,
    float *s, float *rcond, int *rank,
    float *work, int *lwork, int *info);
#endif

#if AT_BUILD_WITH_BLAS()
// trsm
extern "C" void ztrsm_(char *side, char *uplo, char *trans, char *diag, int *n, int *nrhs, std::complex<double> *alpha, std::complex<double> *a, int *lda, std::complex<double> *b, int *ldb);
extern "C" void ctrsm_(char *side, char *uplo, char *trans, char *diag, int *n, int *nrhs, std::complex<float> *alpha, std::complex<float> *a, int *lda, std::complex<float> *b, int *ldb);
extern "C" void dtrsm_(char *side, char *uplo, char *trans, char *diag, int *n, int *nrhs, double *alpha, double *a, int *lda, double *b, int *ldb);
extern "C" void strsm_(char *side, char *uplo, char *trans, char *diag, int *n, int *nrhs, float *alpha, float *a, int *lda, float *b, int *ldb);
#endif

namespace at {
namespace meta {

TORCH_META_FUNC(linalg_ldl_factor_ex)
(const Tensor& self, bool hermitian, bool check_errors) {
  at::native::squareCheckInputs(self, "torch.linalg.ldl_factor_ex");
  at::native::checkFloatingOrComplex(self, "torch.linalg.ldl_factor_ex");

  auto shape = self.sizes();
  auto ndim = shape.size();

  // prefer column major strides
  auto ld_strides = at::native::batched_matrix_contiguous_strides(shape, /*f-contig=*/true);
  set_output_strided(0, shape, ld_strides, self.options(), {}); // LD

  set_output_contiguous(
      1, shape.slice(0, ndim - 1), self.options().dtype(ScalarType::Int)); // pivots

  set_output_contiguous(
      2, shape.slice(0, ndim - 2), self.options().dtype(ScalarType::Int)); // info
}

TORCH_META_FUNC(linalg_ldl_solve)
(const Tensor& LD,
 const Tensor& pivots,
 const Tensor& B,
 bool hermitian) {
  at::native::squareCheckInputs(LD, "torch.linalg.ldl_solve");
  at::native::checkFloatingOrComplex(LD, "torch.linalg.ldl_solve");
  at::native::linearSolveCheckInputs(B, LD, "torch.linalg.ldl_solve");
  TORCH_CHECK(
      B.dim() >= 2,
      "torch.linalg.ldl_solve: Expected B to have at least 2 dimensions, but it has ",
      B.dim(),
      " dimensions instead");
  auto expected_pivots_shape = LD.sizes().slice(0, LD.dim() - 1);
  TORCH_CHECK(
      expected_pivots_shape.equals(pivots.sizes()),
      "torch.linalg.ldl_solve: Expected LD.shape[:-1] and pivots.shape to be the same, but got pivots with shape ",
      pivots.sizes(),
      " instead");
  // pivots is allowed to be any integer type
  // LAPACK we use is 32-bit interface while cuSOLVER uses 64-bit interface for integers
  TORCH_CHECK(
      at::isIntegralType(pivots.scalar_type(), /*includeBool=*/false),
      "torch.linalg.ldl_solve: Expected pivots to be integers. Got ",
      pivots.scalar_type());
  TORCH_CHECK(
      LD.scalar_type() == B.scalar_type(),
      "torch.linalg.ldl_solve: ",
      "LD dtype",
      LD.scalar_type(),
      " does not match b dtype ",
      B.scalar_type());

    std::vector<int64_t> B_broadcast_size;
    std::tie(B_broadcast_size, std::ignore) = at::native::_linalg_broadcast_batch_dims(B, LD);

  // prefer column major strides
  auto result_strides = at::native::batched_matrix_contiguous_strides(B_broadcast_size, /*column_major=*/true);
  set_output_strided(0, B_broadcast_size, result_strides, B.options(), {});
}

TORCH_META_FUNC(triangular_solve)(const Tensor& self, const Tensor& A, bool upper, bool transpose, bool unitriangular) {
  TORCH_CHECK(self.dim() >= 2,
           "torch.triangular_solve: Expected b to have at least 2 dimensions, but it has ", self.dim(), " dimensions instead");
  TORCH_CHECK(A.dim() >= 2,
           "torch.triangular_solve: Expected A to have at least 2 dimensions, but it has ", A.dim(), " dimensions instead");

  at::native::linearSolveCheckInputs(self, A, "triangular_solve");

  if (A.layout() == Layout::Strided) {
    std::vector<int64_t> self_broadcast_size, A_broadcast_size;
    std::tie(self_broadcast_size, A_broadcast_size) = at::native::_linalg_broadcast_batch_dims(self, A);

    // make column major strides for BLAS
    const auto solution_strides = at::native::batched_matrix_contiguous_strides(self_broadcast_size, /*f-contig=*/true);
    set_output_raw_strided(0, self_broadcast_size, solution_strides, self.options(), {});

    // make column major strides for BLAS
    auto clone_A_strides = at::native::batched_matrix_contiguous_strides(A_broadcast_size, /*f_contig=*/true);
    set_output_raw_strided(1, A_broadcast_size, clone_A_strides, A.options(), {});
  } else if (A.layout() == Layout::SparseCsr || A.layout() == Layout::SparseBsr) {
    // no broadcasting for non-strided layout
    set_output_raw_strided(0, self.sizes(), {}, self.options(), {}); // make row major strides for Sparse BLAS
    set_output_raw_strided(1, {0}, {}, self.options(), {}); // return 0-sized tensor
  } else {
    TORCH_INTERNAL_ASSERT(false, "triangular_solve: Got an unexpected layout.");
  }
}

<<<<<<< HEAD
TORCH_META_FUNC(_linalg_det)(const Tensor& A) {
  at::native::squareCheckInputs(A, "linalg.det");
  at::native::checkFloatingOrComplex(A, "linalg.det");

  auto shape= A.sizes();
  auto ndim = shape.size();

  // det
  set_output_contiguous(0, shape.slice(0, ndim - 2), A.options());

  // LU
  auto LU_strides = at::native::batched_matrix_contiguous_strides(shape, /*f-contig*=*/true);
  set_output_strided(1, shape, LU_strides, A.options());

  // pivots
  set_output_contiguous(2, shape.slice(0, ndim - 1), A.options().dtype(kInt));
}

TORCH_META_FUNC(_linalg_slogdet)(const Tensor& A) {
  at::native::squareCheckInputs(A, "linalg.slogdet");
  at::native::checkFloatingOrComplex(A, "linalg.slogdet", /*low_precision*/false);

  auto shape= A.sizes();
  auto ndim = shape.size();

  auto shape_outputs = shape.slice(0, ndim - 2);

  // sign
  set_output_contiguous(0, shape_outputs, A.options());

  // logabsdet
  set_output_contiguous(1, shape_outputs, A.options().dtype(toRealValueType(A.scalar_type())));

  // LU
  auto LU_strides = at::native::batched_matrix_contiguous_strides(shape, /*f-contig*=*/true);
  set_output_strided(2, shape, LU_strides, A.options());

  // pivots
  set_output_contiguous(3, shape.slice(0, ndim - 1), A.options().dtype(kInt));
}

=======
>>>>>>> 448e1736
TORCH_META_FUNC(_linalg_solve)(const Tensor& A,
                               const Tensor& B,
                               bool left) {
  // dtype
  at::native::checkFloatingOrComplex(A, "linalg.solve");
  TORCH_CHECK(A.scalar_type() == B.scalar_type(),
              "linalg.solve: Expected A and B to have the same dtype, but found A of type ",
              A.scalar_type(), " and B of type ", B.scalar_type(), " instead");

  // NumPy compat: Two types of 'B' tensors are supported:
  // - 1D tensor or batch of 1D tensors (vector case)
  // - 2D tensor or batch of 2D tensors (matrix case)
  const bool vector_case = at::native::linalg_solve_is_vector_rhs(A, B);
  auto B_ = vector_case ? B.unsqueeze(-1) : B;

  // matrix shapes
  at::native::checkInputsSolver(A, B_, /*left=*/left, "linalg.solve");

  // Check that B can be broadcasted to the shape of A
  auto B_broad_shape = std::get<0>(at::native::_linalg_broadcast_batch_dims(B_, A));
  // We disallow the broadcasting of B as a vector when left=False as, in that case, A.shape = (*, 1, 1)
  TORCH_CHECK(left || !vector_case, "linalg.solve: Vector broadcasting of the left hand side is not supported for left=False. In this case linalg.solve is equivalent to B / A.squeeze(-1)");
  auto result_shape = vector_case ? IntArrayRef(B_broad_shape.data(), B_broad_shape.size() - 1)
                                  : B_broad_shape;
  auto result_strides = at::native::batched_matrix_contiguous_strides(result_shape, /*column_major=*/left);

  set_output_strided(0, result_shape, result_strides, B.options(), {});

  auto shape = A.sizes();
  auto ndim = shape.size();

  // LU
  auto LU_strides = at::native::batched_matrix_contiguous_strides(shape, /*f-contig*=*/true);
  set_output_strided(1, shape, LU_strides, A.options(), {});

  // Pivots
  set_output_contiguous(2, shape.slice(0, ndim - 1), A.options().dtype(kInt));
}

TORCH_META_FUNC(linalg_lu_factor_ex)(const Tensor& A, bool pivot, bool check_errors) {
  TORCH_CHECK(A.dim() >= 2, "torch.lu_factor: Expected tensor with 2 or more dimensions. Got size: ", A.sizes(), " instead");

  auto sizes = A.sizes().vec();
  const auto m = sizes.cend()[-2];
  const auto n = sizes.cend()[-1];

  // make column major strides for BLAS
  auto LU_strides = at::native::batched_matrix_contiguous_strides(sizes, /*f-contig*=*/true);
  set_output_strided(0, sizes, LU_strides, A.options(), {});

  // Set sizes to the size of pivots
  sizes.pop_back();
  sizes.back() = std::min(m, n);
  set_output_contiguous(1, sizes, A.options().dtype(kInt), {});

  // Set sizes to the size of info
  sizes.pop_back();
  set_output_contiguous(2, sizes, A.options().dtype(kInt), {});
}

TORCH_META_FUNC(linalg_lu_solve)(const Tensor& LU,
                                 const Tensor& pivots,
                                 const Tensor& B,
                                 bool left,
                                 bool adjoint) {
  // dtype
  at::native::checkFloatingOrComplex(LU, "torch.linalg.lu_solve");
  TORCH_CHECK(LU.scalar_type() == B.scalar_type(),
              "linalg.lu_solve: Expected LU and B to have the same dtype, but found LU of type ",
              LU.scalar_type(), " and B of type ", B.scalar_type(), " instead");
  TORCH_CHECK(pivots.dtype() == at::kInt,
              "linalg.lu_solve: pivots should be a Tensor of scalar type torch.int32");

  // matrix shapes
  at::native::squareCheckInputs(LU, "torch.linalg.lu_solve");
  at::native::checkInputsSolver(LU, B, left, "linalg.lu_solve");
  //
  TORCH_CHECK(LU.size(-1) == pivots.size(-1),
              "linalg.lu_solve: Number of pivots per batch should be same as the dimension of the matrix");

  // batches
  TORCH_CHECK(
      LU.sizes().slice(0, LU.dim() - 1).equals(pivots.sizes()),
      "linalg.lu_solve: Expected LU.shape[:-1] and pivots.shape to be the same, but got pivots with shape ",
      pivots.sizes(), " instead");

  // This one checks that B can be broadcasted to the shape of A
  auto B_broadcast_size = std::get<0>(at::native::_linalg_broadcast_batch_dims(B, LU));
  auto result_strides = at::native::batched_matrix_contiguous_strides(B_broadcast_size, /*column_major=*/left);

  set_output_strided(0, B_broadcast_size, result_strides, B.options(), {});
}


TORCH_META_FUNC(linalg_qr)(const Tensor& A,
                           c10::string_view mode) {
  at::native::checkIsMatrix(A, "linalg.qr");
  bool compute_q, reduced_mode;
  std::tie(compute_q, reduced_mode) = at::native::_parse_qr_mode(mode);

  auto A_shape = A.sizes().vec();
  const auto m = A_shape.cend()[-2];
  const auto n = A_shape.cend()[-1];
  const auto k = std::min(m, n);

  if (compute_q) {
    auto Q_shape = A_shape;
    Q_shape.end()[-1] = reduced_mode ? k : m;
    auto Q_strides = at::native::batched_matrix_contiguous_strides(Q_shape, /*f-contig*=*/true);
    set_output_strided(0, Q_shape, Q_strides, A.options(), {});
  } else {
    set_output_raw_strided(0, {0}, {}, A.options(), {});
  }

  // For readability
  auto R_shape = std::move(A_shape);
  R_shape.end()[-2] = (reduced_mode || !compute_q) ? k : m;
  auto R_strides = at::native::batched_matrix_contiguous_strides(R_shape, /*f-contig*=*/true);
  set_output_strided(1, R_shape, R_strides, A.options(), {});
}


TORCH_META_FUNC(_linalg_svd)(const Tensor& A,
                             bool full_matrices,
                             bool compute_uv,
                             c10::optional<c10::string_view> driver) {
  at::native::checkIsMatrix(A, "linalg.svd");

  auto sizes = A.sizes().vec();
  const auto m = sizes.cend()[-2];
  const auto n = sizes.cend()[-1];
  const auto k = std::min(m, n);

  // Prepare sizes for U
  if (compute_uv) {
    sizes.back() = full_matrices ? m : k;
    auto U_strides = at::native::batched_matrix_contiguous_strides(sizes, /*f-contig*=*/true);
    set_output_strided(0, sizes, U_strides, A.options(), {});

    // Prepare sizes for Vh
    sizes.end()[-2] = full_matrices ? n : k;
    sizes.end()[-1] = n;

    // We need to distinguish the cuSOLVER case, as the cuSOLVER algorithms we use
    // expect F-contig matrices, but they compute V rather than Vh
    const bool use_cusolver = at::native::svd_uses_cusolver(A);
    auto Vh_strides = at::native::batched_matrix_contiguous_strides(sizes, /*f-contig*=*/!use_cusolver);
    set_output_strided(2, sizes, Vh_strides, A.options(), {});
  } else {
    set_output_raw_strided(0, {0}, {}, A.options(), {});
    set_output_raw_strided(2, {0}, {}, A.options(), {});
  }

  // Prepare sizes for S. S is always real, even when A is complex.
  sizes.pop_back();
  sizes.end()[-1] = k;
  set_output_contiguous(1, sizes, A.options().dtype(c10::toRealValueType(A.scalar_type())), {});
}

TORCH_META_FUNC(lu_unpack)(const Tensor& LU, const Tensor& pivots, bool unpack_data, bool unpack_pivots) {
  TORCH_CHECK(LU.dim() >= 2, "torch.lu_unpack: Expected tensor with 2 or more dimensions. Got size: ", LU.sizes(), " instead");
  if (unpack_pivots) {
    TORCH_CHECK(pivots.scalar_type() == at::kInt,
        "torch.lu_unpack: LU_pivots is expected to be a contiguous tensor of torch.int32 dtype.\n"
        "Note: this function is intended to be used with the output produced by torch.linalg.lu_factor");
  }

  auto sizes = LU.sizes().vec();
  const auto m = sizes.cend()[-2];
  const auto n = sizes.cend()[-1];
  const auto k = std::min(m, n);

  // P.shape[-2:] == (m, m) (or size zero if pivot == False)
  sizes.end()[-1] = m;
  if (unpack_pivots) {
    set_output_raw_strided(0, sizes, {}, LU.options(), {});
  } else {
    set_output_raw_strided(0, {0}, {}, LU.options(), {});
  }

  if (unpack_data) {
    // L.shape[-2:] == (m, k)
    sizes.end()[-1] = k;
    set_output_raw_strided(1, sizes, {}, LU.options(), {});

    // U.shape[-2:] == (k, n)
    sizes.end()[-2] = k;
    sizes.end()[-1] = n;
    set_output_raw_strided(2, sizes, {}, LU.options(), {});
  } else {
    set_output_raw_strided(1, {0}, {}, LU.options(), {});
    set_output_raw_strided(2, {0}, {}, LU.options(), {});
  }
}

TORCH_META_FUNC(_linalg_eigh)(const Tensor& A,
                              c10::string_view uplo,
                              bool compute_v) {
  at::native::squareCheckInputs(A, "linalg.eigh");
  at::native::checkUplo(uplo);

  auto shape = A.sizes().vec();
  if (compute_v) {
    // eigenvectors
    auto V_strides = at::native::batched_matrix_contiguous_strides(shape, /*f-contig*=*/true);
    set_output_strided(1, shape, V_strides, A.options(), {});
  } else {
    set_output_raw_strided(1, {0}, {}, A.options(), {});
  }

  // eigenvalues
  shape.pop_back();
  set_output_contiguous(0, shape, A.options().dtype(c10::toRealValueType(A.scalar_type())), {});
}

TORCH_META_FUNC(linalg_lu)(const Tensor& A, bool pivot) {
  TORCH_CHECK(A.dim() >= 2, "linalg.lu: Expected tensor with 2 or more dimensions. Got size: ", A.sizes(), " instead");

  auto sizes = A.sizes().vec();
  const auto m = sizes.cend()[-2];
  const auto n = sizes.cend()[-1];
  const auto k = std::min(m, n);

  // P.shape[-2:] == (m, m) (or size zero if pivot == False)
  sizes.end()[-1] = m;
  if (pivot) {
    set_output_raw_strided(0, sizes, {}, A.options(), {});
  } else {
    set_output_raw_strided(0, {0}, {}, A.options(), {});
  }

  // L.shape[-2:] == (m, k)
  sizes.end()[-1] = k;
  set_output_raw_strided(1, sizes, {}, A.options(), {});

  // U.shape[-2:] == (k, n)
  sizes.end()[-2] = k;
  sizes.end()[-1] = n;
  set_output_raw_strided(2, sizes, {}, A.options(), {});
}

} // namespace meta

namespace native {

#if AT_BUILD_WITH_LAPACK()
// Define the per-batch functions to be used in the main implementation of the batched
// linear algebra operations

template<class scalar_t>
void lapackGetri(int n, scalar_t *a, int lda, int *ipiv, scalar_t *work, int lwork, int *info);

template<class scalar_t>
void lapackCholeskySolve(char uplo, int n, int nrhs, scalar_t *a, int lda, scalar_t *b, int ldb, int *info);

template<class scalar_t, class value_t=scalar_t>
void lapackSymeig(char jobz, char uplo, int n, scalar_t *a, int lda, value_t *w, scalar_t *work, int lwork, value_t *rwork, int *info);

template<> void lapackGetri<c10::complex<double>>(int n, c10::complex<double> *a, int lda, int *ipiv, c10::complex<double> *work, int lwork, int *info) {
  zgetri_(&n, reinterpret_cast<std::complex<double>*>(a), &lda, ipiv, reinterpret_cast<std::complex<double>*>(work), &lwork, info);
}

template<> void lapackGetri<c10::complex<float>>(int n, c10::complex<float> *a, int lda, int *ipiv, c10::complex<float> *work, int lwork, int *info) {
  cgetri_(&n, reinterpret_cast<std::complex<float>*>(a), &lda, ipiv, reinterpret_cast<std::complex<float>*>(work), &lwork, info);
}

template<> void lapackGetri<double>(int n, double *a, int lda, int *ipiv, double *work, int lwork, int *info) {
  dgetri_(&n, a, &lda, ipiv, work, &lwork, info);
}

template<> void lapackGetri<float>(int n, float *a, int lda, int *ipiv, float *work, int lwork, int *info) {
  sgetri_(&n, a, &lda, ipiv, work, &lwork, info);
}

template<> void lapackLu<c10::complex<double>>(int m, int n, c10::complex<double> *a, int lda, int *ipiv, int *info) {
  zgetrf_(&m, &n, reinterpret_cast<std::complex<double>*>(a), &lda, ipiv, info);
}

template<> void lapackLu<c10::complex<float>>(int m, int n, c10::complex<float> *a, int lda, int *ipiv, int *info) {
  cgetrf_(&m, &n, reinterpret_cast<std::complex<float>*>(a), &lda, ipiv, info);
}

template<> void lapackLu<double>(int m, int n, double *a, int lda, int *ipiv, int *info) {
  dgetrf_(&m, &n, a, &lda, ipiv, info);
}

template<> void lapackLu<float>(int m, int n, float *a, int lda, int *ipiv, int *info) {
  sgetrf_(&m, &n, a, &lda, ipiv, info);
}

template<> void lapackCholeskySolve<c10::complex<double>>(char uplo, int n, int nrhs, c10::complex<double> *a, int lda, c10::complex<double> *b, int ldb, int *info) {
  zpotrs_(&uplo, &n, &nrhs, reinterpret_cast<std::complex<double>*>(a), &lda, reinterpret_cast<std::complex<double>*>(b), &ldb, info);
}

template<> void lapackCholeskySolve<c10::complex<float>>(char uplo, int n, int nrhs, c10::complex<float> *a, int lda, c10::complex<float> *b, int ldb, int *info) {
  cpotrs_(&uplo, &n, &nrhs, reinterpret_cast<std::complex<float>*>(a), &lda, reinterpret_cast<std::complex<float>*>(b), &ldb, info);
}

template<> void lapackCholeskySolve<double>(char uplo, int n, int nrhs, double *a, int lda, double *b, int ldb, int *info) {
  dpotrs_(&uplo, &n, &nrhs, a, &lda, b, &ldb, info);
}

template<> void lapackCholeskySolve<float>(char uplo, int n, int nrhs, float *a, int lda, float *b, int ldb, int *info) {
  spotrs_(&uplo, &n, &nrhs, a, &lda, b, &ldb, info);
}

template<> void lapackCholesky<c10::complex<double>>(char uplo, int n, c10::complex<double> *a, int lda, int *info) {
  zpotrf_(&uplo, &n, reinterpret_cast<std::complex<double>*>(a), &lda, info);
}

template<> void lapackCholesky<c10::complex<float>>(char uplo, int n, c10::complex<float> *a, int lda, int *info) {
  cpotrf_(&uplo, &n, reinterpret_cast<std::complex<float>*>(a), &lda, info);
}

template<> void lapackCholesky<double>(char uplo, int n, double *a, int lda, int *info) {
  dpotrf_(&uplo, &n, a, &lda, info);
}

template<> void lapackCholesky<float>(char uplo, int n, float *a, int lda, int *info) {
  spotrf_(&uplo, &n, a, &lda, info);
}

template<> void lapackCholeskyInverse<c10::complex<double>>(char uplo, int n, c10::complex<double> *a, int lda, int *info) {
  zpotri_(&uplo, &n, reinterpret_cast<std::complex<double>*>(a), &lda, info);
}

template<> void lapackCholeskyInverse<c10::complex<float>>(char uplo, int n, c10::complex<float> *a, int lda, int *info) {
  cpotri_(&uplo, &n, reinterpret_cast<std::complex<float>*>(a), &lda, info);
}

template<> void lapackCholeskyInverse<double>(char uplo, int n, double *a, int lda, int *info) {
  dpotri_(&uplo, &n, a, &lda, info);
}

template<> void lapackCholeskyInverse<float>(char uplo, int n, float *a, int lda, int *info) {
  spotri_(&uplo, &n, a, &lda, info);
}

template<> void lapackGeqrf<c10::complex<double>>(int m, int n, c10::complex<double> *a, int lda, c10::complex<double> *tau, c10::complex<double> *work, int lwork, int *info) {
  zgeqrf_(&m, &n, reinterpret_cast<std::complex<double>*>(a), &lda, reinterpret_cast<std::complex<double>*>(tau), reinterpret_cast<std::complex<double>*>(work), &lwork, info);
}

template<> void lapackGeqrf<c10::complex<float>>(int m, int n, c10::complex<float> *a, int lda, c10::complex<float> *tau, c10::complex<float> *work, int lwork, int *info) {
  cgeqrf_(&m, &n, reinterpret_cast<std::complex<float>*>(a), &lda, reinterpret_cast<std::complex<float>*>(tau), reinterpret_cast<std::complex<float>*>(work), &lwork, info);
}

template<> void lapackGeqrf<double>(int m, int n, double *a, int lda, double *tau, double *work, int lwork, int *info) {
  dgeqrf_(&m, &n, a, &lda, tau, work, &lwork, info);
}

template<> void lapackGeqrf<float>(int m, int n, float *a, int lda, float *tau, float *work, int lwork, int *info) {
  sgeqrf_(&m, &n, a, &lda, tau, work, &lwork, info);
}

template<> void lapackOrgqr<c10::complex<double>>(int m, int n, int k, c10::complex<double> *a, int lda, c10::complex<double> *tau, c10::complex<double> *work, int lwork, int *info) {
  zungqr_(&m, &n, &k, reinterpret_cast<std::complex<double>*>(a), &lda, reinterpret_cast<std::complex<double>*>(tau), reinterpret_cast<std::complex<double>*>(work), &lwork, info);
}

template<> void lapackOrgqr<c10::complex<float>>(int m, int n, int k, c10::complex<float> *a, int lda, c10::complex<float> *tau, c10::complex<float> *work, int lwork, int *info) {
  cungqr_(&m, &n, &k, reinterpret_cast<std::complex<float>*>(a), &lda, reinterpret_cast<std::complex<float>*>(tau), reinterpret_cast<std::complex<float>*>(work), &lwork, info);
}

template<> void lapackOrgqr<double>(int m, int n, int k, double *a, int lda, double *tau, double *work, int lwork, int *info) {
  dorgqr_(&m, &n, &k, a, &lda, tau, work, &lwork, info);
}

template<> void lapackOrgqr<float>(int m, int n, int k, float *a, int lda, float *tau, float *work, int lwork, int *info) {
  sorgqr_(&m, &n, &k, a, &lda, tau, work, &lwork, info);
}

template<> void lapackOrmqr<c10::complex<double>>(char side, char trans, int m, int n, int k, c10::complex<double> *a, int lda, c10::complex<double> *tau, c10::complex<double> *c, int ldc, c10::complex<double> *work, int lwork, int *info) {
  zunmqr_(&side, &trans, &m, &n, &k, reinterpret_cast<std::complex<double>*>(a), &lda, reinterpret_cast<std::complex<double>*>(tau), reinterpret_cast<std::complex<double>*>(c), &ldc, reinterpret_cast<std::complex<double>*>(work), &lwork, info);
}

template<> void lapackOrmqr<c10::complex<float>>(char side, char trans, int m, int n, int k, c10::complex<float> *a, int lda, c10::complex<float> *tau, c10::complex<float> *c, int ldc, c10::complex<float> *work, int lwork, int *info) {
  cunmqr_(&side, &trans, &m, &n, &k, reinterpret_cast<std::complex<float>*>(a), &lda, reinterpret_cast<std::complex<float>*>(tau), reinterpret_cast<std::complex<float>*>(c), &ldc, reinterpret_cast<std::complex<float>*>(work), &lwork, info);
}

template<> void lapackOrmqr<double>(char side, char trans, int m, int n, int k, double *a, int lda, double *tau, double *c, int ldc, double *work, int lwork, int *info) {
  dormqr_(&side, &trans, &m, &n, &k, a, &lda, tau, c, &ldc, work, &lwork, info);
}

template<> void lapackOrmqr<float>(char side, char trans, int m, int n, int k, float *a, int lda, float *tau, float *c, int ldc, float *work, int lwork, int *info) {
  sormqr_(&side, &trans, &m, &n, &k, a, &lda, tau, c, &ldc, work, &lwork, info);
}

template<> void lapackSymeig<c10::complex<double>, double>(char jobz, char uplo, int n, c10::complex<double> *a, int lda, double *w, c10::complex<double> *work, int lwork, double *rwork, int *info) {
  zheev_(&jobz, &uplo, &n, reinterpret_cast<std::complex<double>*>(a), &lda, w, reinterpret_cast<std::complex<double>*>(work), &lwork, rwork, info);
}

template<> void lapackSymeig<c10::complex<float>, float>(char jobz, char uplo, int n, c10::complex<float> *a, int lda, float *w, c10::complex<float> *work, int lwork, float *rwork, int *info) {
  cheev_(&jobz, &uplo, &n, reinterpret_cast<std::complex<float>*>(a), &lda, w, reinterpret_cast<std::complex<float>*>(work), &lwork, rwork, info);
}

template<> void lapackSymeig<double>(char jobz, char uplo, int n, double *a, int lda, double *w, double *work, int lwork, double* rwork, int *info) {
  (void)rwork;  // unused
  dsyev_(&jobz, &uplo, &n, a, &lda, w, work, &lwork, info);
}

template<> void lapackSymeig<float>(char jobz, char uplo, int n, float *a, int lda, float *w, float *work, int lwork, float* rwork, int *info) {
  (void)rwork;  // unused
  ssyev_(&jobz, &uplo, &n, a, &lda, w, work, &lwork, info);
}

template<> void lapackSyevd<c10::complex<double>, double>(char jobz, char uplo, int n, c10::complex<double> *a, int lda, double *w, c10::complex<double> *work, int lwork, double *rwork, int lrwork, int *iwork, int liwork, int *info) {
  zheevd_(&jobz, &uplo, &n, reinterpret_cast<std::complex<double>*>(a), &lda, w, reinterpret_cast<std::complex<double>*>(work), &lwork, rwork, &lrwork, iwork, &liwork, info);
}

template<> void lapackSyevd<c10::complex<float>, float>(char jobz, char uplo, int n, c10::complex<float> *a, int lda, float *w, c10::complex<float> *work, int lwork, float *rwork, int lrwork, int *iwork, int liwork, int *info) {
  cheevd_(&jobz, &uplo, &n, reinterpret_cast<std::complex<float>*>(a), &lda, w, reinterpret_cast<std::complex<float>*>(work), &lwork, rwork, &lrwork, iwork, &liwork, info);
}

template<> void lapackSyevd<double>(char jobz, char uplo, int n, double *a, int lda, double *w, double *work, int lwork, double *rwork, int lrwork, int *iwork, int liwork, int *info) {
  (void)rwork;  // unused
  (void)lrwork;  // unused
  dsyevd_(&jobz, &uplo, &n, a, &lda, w, work, &lwork, iwork, &liwork, info);
}

template<> void lapackSyevd<float>(char jobz, char uplo, int n, float *a, int lda, float *w, float *work, int lwork, float *rwork, int lrwork, int *iwork, int liwork, int *info) {
  (void)rwork;  // unused
  (void)lrwork;  // unused
  ssyevd_(&jobz, &uplo, &n, a, &lda, w, work, &lwork, iwork, &liwork, info);
}

template<> void lapackEig<double>(char jobvl, char jobvr, int n, double *a, int lda, double *w, double* vl, int ldvl, double *vr, int ldvr, double *work, int lwork, double *rwork, int *info) {
  // lapack [sd]geev wants to separate output arrays: wr and wi for the real
  // and imaginary parts
  double *wr = w;
  double *wi = w + n;
  (void)rwork; // unused
  dgeev_(&jobvl, &jobvr, &n, a, &lda, wr, wi, vl, &ldvl, vr, &ldvr, work, &lwork, info);
}

template<> void lapackEig<float>(char jobvl, char jobvr, int n, float *a, int lda, float *w, float* vl, int ldvl, float *vr, int ldvr, float *work, int lwork, float *rwork, int *info) {
  // lapack [sd]geev wants to separate output arrays: wr and wi for the real
  // and imaginary parts
  float *wr = w;
  float *wi = w + n;
  (void)rwork; // unused
  sgeev_(&jobvl, &jobvr, &n, a, &lda, wr, wi, vl, &ldvl, vr, &ldvr, work, &lwork, info);
}

template<> void lapackEig<c10::complex<double>, double>(char jobvl, char jobvr, int n, c10::complex<double> *a, int lda, c10::complex<double> *w, c10::complex<double> *vl, int ldvl, c10::complex<double> *vr, int ldvr, c10::complex<double> *work, int lwork, double *rwork, int *info) {
  zgeev_(&jobvl, &jobvr, &n,
         reinterpret_cast<std::complex<double>*>(a), &lda,
         reinterpret_cast<std::complex<double>*>(w),
         reinterpret_cast<std::complex<double>*>(vl), &ldvl,
         reinterpret_cast<std::complex<double>*>(vr), &ldvr,
         reinterpret_cast<std::complex<double>*>(work), &lwork,
         rwork, info);
}

template<> void lapackEig<c10::complex<float>, float>(char jobvl, char jobvr, int n, c10::complex<float> *a, int lda, c10::complex<float> *w, c10::complex<float> *vl, int ldvl, c10::complex<float> *vr, int ldvr, c10::complex<float> *work, int lwork, float *rwork, int *info) {
  cgeev_(&jobvl, &jobvr, &n,
         reinterpret_cast<std::complex<float>*>(a), &lda,
         reinterpret_cast<std::complex<float>*>(w),
         reinterpret_cast<std::complex<float>*>(vl), &ldvl,
         reinterpret_cast<std::complex<float>*>(vr), &ldvr,
         reinterpret_cast<std::complex<float>*>(work), &lwork,
         rwork, info);
}

template<> void lapackSvd<c10::complex<double>, double>(char jobz, int m, int n, c10::complex<double> *a, int lda,
                                  double *s, c10::complex<double> *u, int ldu, c10::complex<double> *vt, int ldvt, c10::complex<double> *work, int lwork, double *rwork, int *iwork, int *info) {
  zgesdd_(&jobz, &m, &n, reinterpret_cast<std::complex<double>*>(a), &lda, s, reinterpret_cast<std::complex<double>*>(u), &ldu,
          reinterpret_cast<std::complex<double>*>(vt), &ldvt, reinterpret_cast<std::complex<double>*>(work), &lwork, rwork, iwork, info);
}

template<> void lapackSvd<c10::complex<float>, float>(char jobz, int m, int n, c10::complex<float> *a, int lda,
                                 float *s, c10::complex<float> *u, int ldu, c10::complex<float> *vt, int ldvt, c10::complex<float> *work, int lwork, float *rwork, int *iwork, int *info) {
  cgesdd_(&jobz, &m, &n, reinterpret_cast<std::complex<float>*>(a), &lda, s, reinterpret_cast<std::complex<float>*>(u), &ldu,
          reinterpret_cast<std::complex<float>*>(vt), &ldvt, reinterpret_cast<std::complex<float>*>(work), &lwork, rwork, iwork, info);
}

template<> void lapackSvd<double>(char jobz, int m, int n, double *a, int lda,
                                  double *s, double *u, int ldu, double *vt, int ldvt, double *work, int lwork, double *rwork, int *iwork, int *info) {
  dgesdd_(&jobz, &m, &n, a, &lda, s, u, &ldu, vt, &ldvt, work, &lwork, iwork, info);
}

template<> void lapackSvd<float>(char jobz, int m, int n, float *a, int lda,
                                 float *s, float *u, int ldu, float *vt, int ldvt, float *work, int lwork, float *rwork, int *iwork, int *info) {
  sgesdd_(&jobz, &m, &n, a, &lda, s, u, &ldu, vt, &ldvt, work, &lwork, iwork, info);
}

template <>
void lapackLdlSymmetric<double>(
    char uplo,
    int n,
    double* a,
    int lda,
    int* ipiv,
    double* work,
    int lwork,
    int* info) {
  dsytrf_(&uplo, &n, a, &lda, ipiv, work, &lwork, info);
}

template <>
void lapackLdlSymmetric<float>(
    char uplo,
    int n,
    float* a,
    int lda,
    int* ipiv,
    float* work,
    int lwork,
    int* info) {
  ssytrf_(&uplo, &n, a, &lda, ipiv, work, &lwork, info);
}

template <>
void lapackLdlSymmetric<c10::complex<double>>(
    char uplo,
    int n,
    c10::complex<double>* a,
    int lda,
    int* ipiv,
    c10::complex<double>* work,
    int lwork,
    int* info) {
  zsytrf_(
      &uplo,
      &n,
      reinterpret_cast<std::complex<double>*>(a),
      &lda,
      ipiv,
      reinterpret_cast<std::complex<double>*>(work),
      &lwork,
      info);
}

template <>
void lapackLdlSymmetric<c10::complex<float>>(
    char uplo,
    int n,
    c10::complex<float>* a,
    int lda,
    int* ipiv,
    c10::complex<float>* work,
    int lwork,
    int* info) {
  csytrf_(
      &uplo,
      &n,
      reinterpret_cast<std::complex<float>*>(a),
      &lda,
      ipiv,
      reinterpret_cast<std::complex<float>*>(work),
      &lwork,
      info);
}

template <>
void lapackLdlHermitian<double>(
    char uplo,
    int n,
    double* a,
    int lda,
    int* ipiv,
    double* work,
    int lwork,
    int* info) {
  dsytrf_(&uplo, &n, a, &lda, ipiv, work, &lwork, info);
}

template <>
void lapackLdlHermitian<float>(
    char uplo,
    int n,
    float* a,
    int lda,
    int* ipiv,
    float* work,
    int lwork,
    int* info) {
  ssytrf_(&uplo, &n, a, &lda, ipiv, work, &lwork, info);
}

template <>
void lapackLdlHermitian<c10::complex<double>>(
    char uplo,
    int n,
    c10::complex<double>* a,
    int lda,
    int* ipiv,
    c10::complex<double>* work,
    int lwork,
    int* info) {
  zhetrf_(
      &uplo,
      &n,
      reinterpret_cast<std::complex<double>*>(a),
      &lda,
      ipiv,
      reinterpret_cast<std::complex<double>*>(work),
      &lwork,
      info);
}

template <>
void lapackLdlHermitian<c10::complex<float>>(
    char uplo,
    int n,
    c10::complex<float>* a,
    int lda,
    int* ipiv,
    c10::complex<float>* work,
    int lwork,
    int* info) {
  chetrf_(
      &uplo,
      &n,
      reinterpret_cast<std::complex<float>*>(a),
      &lda,
      ipiv,
      reinterpret_cast<std::complex<float>*>(work),
      &lwork,
      info);
}

template <>
void lapackLdlSolveSymmetric<double>(
    char uplo,
    int n,
    int nrhs,
    double* a,
    int lda,
    int* ipiv,
    double* b,
    int ldb,
    int* info) {
  dsytrs_(&uplo, &n, &nrhs, a, &lda, ipiv, b, &ldb, info);
}

template <>
void lapackLdlSolveSymmetric<float>(
    char uplo,
    int n,
    int nrhs,
    float* a,
    int lda,
    int* ipiv,
    float* b,
    int ldb,
    int* info) {
  ssytrs_(&uplo, &n, &nrhs, a, &lda, ipiv, b, &ldb, info);
}

template <>
void lapackLdlSolveSymmetric<c10::complex<double>>(
    char uplo,
    int n,
    int nrhs,
    c10::complex<double>* a,
    int lda,
    int* ipiv,
    c10::complex<double>* b,
    int ldb,
    int* info) {
  zsytrs_(
      &uplo,
      &n,
      &nrhs,
      reinterpret_cast<std::complex<double>*>(a),
      &lda,
      ipiv,
      reinterpret_cast<std::complex<double>*>(b),
      &ldb,
      info);
}

template <>
void lapackLdlSolveSymmetric<c10::complex<float>>(
    char uplo,
    int n,
    int nrhs,
    c10::complex<float>* a,
    int lda,
    int* ipiv,
    c10::complex<float>* b,
    int ldb,
    int* info) {
  csytrs_(
      &uplo,
      &n,
      &nrhs,
      reinterpret_cast<std::complex<float>*>(a),
      &lda,
      ipiv,
      reinterpret_cast<std::complex<float>*>(b),
      &ldb,
      info);
}

template <>
void lapackLdlSolveHermitian<double>(
    char uplo,
    int n,
    int nrhs,
    double* a,
    int lda,
    int* ipiv,
    double* b,
    int ldb,
    int* info) {
  dsytrs_(&uplo, &n, &nrhs, a, &lda, ipiv, b, &ldb, info);
}

template <>
void lapackLdlSolveHermitian<float>(
    char uplo,
    int n,
    int nrhs,
    float* a,
    int lda,
    int* ipiv,
    float* b,
    int ldb,
    int* info) {
  ssytrs_(&uplo, &n, &nrhs, a, &lda, ipiv, b, &ldb, info);
}

template <>
void lapackLdlSolveHermitian<c10::complex<double>>(
    char uplo,
    int n,
    int nrhs,
    c10::complex<double>* a,
    int lda,
    int* ipiv,
    c10::complex<double>* b,
    int ldb,
    int* info) {
  zhetrs_(
      &uplo,
      &n,
      &nrhs,
      reinterpret_cast<std::complex<double>*>(a),
      &lda,
      ipiv,
      reinterpret_cast<std::complex<double>*>(b),
      &ldb,
      info);
}

template <>
void lapackLdlSolveHermitian<c10::complex<float>>(
    char uplo,
    int n,
    int nrhs,
    c10::complex<float>* a,
    int lda,
    int* ipiv,
    c10::complex<float>* b,
    int ldb,
    int* info) {
  chetrs_(
      &uplo,
      &n,
      &nrhs,
      reinterpret_cast<std::complex<float>*>(a),
      &lda,
      ipiv,
      reinterpret_cast<std::complex<float>*>(b),
      &ldb,
      info);
}

template<> void lapackLuSolve<c10::complex<double>>(char trans, int n, int nrhs, c10::complex<double> *a, int lda, int *ipiv, c10::complex<double> *b, int ldb, int *info) {
  zgetrs_(&trans, &n, &nrhs, reinterpret_cast<std::complex<double>*>(a), &lda, ipiv, reinterpret_cast<std::complex<double>*>(b), &ldb, info);
}

template<> void lapackLuSolve<c10::complex<float>>(char trans, int n, int nrhs, c10::complex<float> *a, int lda, int *ipiv, c10::complex<float> *b, int ldb, int *info) {
  cgetrs_(&trans, &n, &nrhs, reinterpret_cast<std::complex<float>*>(a), &lda, ipiv, reinterpret_cast<std::complex<float>*>(b), &ldb, info);
}

template<> void lapackLuSolve<double>(char trans, int n, int nrhs, double *a, int lda, int *ipiv, double *b, int ldb, int *info) {
  dgetrs_(&trans, &n, &nrhs, a, &lda, ipiv, b, &ldb, info);
}

template<> void lapackLuSolve<float>(char trans, int n, int nrhs, float *a, int lda, int *ipiv, float *b, int ldb, int *info) {
  sgetrs_(&trans, &n, &nrhs, a, &lda, ipiv, b, &ldb, info);
}

template<> void lapackGels<c10::complex<double>>(
    char trans, int m, int n, int nrhs,
    c10::complex<double> *a, int lda, c10::complex<double> *b, int ldb,
    c10::complex<double> *work, int lwork, int *info) {
  zgels_(&trans, &m, &n, &nrhs,
      reinterpret_cast<std::complex<double>*>(a), &lda,
      reinterpret_cast<std::complex<double>*>(b), &ldb,
      reinterpret_cast<std::complex<double>*>(work), &lwork, info);
}

template<> void lapackGels<c10::complex<float>>(
    char trans, int m, int n, int nrhs,
    c10::complex<float> *a, int lda, c10::complex<float> *b, int ldb,
    c10::complex<float> *work, int lwork, int *info) {
  cgels_(&trans, &m, &n, &nrhs,
      reinterpret_cast<std::complex<float>*>(a), &lda,
      reinterpret_cast<std::complex<float>*>(b), &ldb,
      reinterpret_cast<std::complex<float>*>(work), &lwork, info);
}

template<> void lapackGels<double>(
    char trans, int m, int n, int nrhs,
    double *a, int lda, double *b, int ldb,
    double *work, int lwork, int *info) {
  dgels_(&trans, &m, &n, &nrhs,
      a, &lda, b, &ldb, work, &lwork, info);
}

template<> void lapackGels<float>(
    char trans, int m, int n, int nrhs,
    float *a, int lda, float *b, int ldb,
    float *work, int lwork, int *info) {
  sgels_(&trans, &m, &n, &nrhs,
      a, &lda, b, &ldb, work, &lwork, info);
}

template<> void lapackGelsd<c10::complex<double>, double>(
    int m, int n, int nrhs,
    c10::complex<double> *a, int lda, c10::complex<double> *b, int ldb,
    double *s, double rcond, int *rank,
    c10::complex<double> *work, int lwork,
    double *rwork, int *iwork, int *info) {
  zgelsd_(&m, &n, &nrhs,
      reinterpret_cast<std::complex<double>*>(a), &lda,
      reinterpret_cast<std::complex<double>*>(b), &ldb,
      s, &rcond, rank,
      reinterpret_cast<std::complex<double>*>(work), &lwork,
      rwork, iwork, info);
}

template<> void lapackGelsd<c10::complex<float>, float>(
    int m, int n, int nrhs,
    c10::complex<float> *a, int lda, c10::complex<float> *b, int ldb,
    float *s, float rcond, int *rank,
    c10::complex<float> *work, int lwork,
    float *rwork, int *iwork, int *info) {
  cgelsd_(&m, &n, &nrhs,
      reinterpret_cast<std::complex<float>*>(a), &lda,
      reinterpret_cast<std::complex<float>*>(b), &ldb,
      s, &rcond, rank,
      reinterpret_cast<std::complex<float>*>(work), &lwork,
      rwork, iwork, info);
}

template<> void lapackGelsd<double>(
    int m, int n, int nrhs,
    double *a, int lda, double *b, int ldb,
    double *s, double rcond, int *rank,
    double *work, int lwork,
    double *rwork, int *iwork, int *info) {
  dgelsd_(&m, &n, &nrhs,
      a, &lda, b, &ldb,
      s, &rcond, rank,
      work, &lwork, iwork, info);
}

template<> void lapackGelsd<float>(
    int m, int n, int nrhs,
    float *a, int lda, float *b, int ldb,
    float *s, float rcond, int *rank,
    float *work, int lwork,
    float *rwork, int *iwork, int *info) {
  sgelsd_(&m, &n, &nrhs,
      a, &lda, b, &ldb,
      s, &rcond, rank,
      work, &lwork, iwork, info);
}

template<> void lapackGelsy<c10::complex<double>, double>(
    int m, int n, int nrhs,
    c10::complex<double> *a, int lda, c10::complex<double> *b, int ldb,
    int *jpvt, double rcond, int *rank,
    c10::complex<double> *work, int lwork, double *rwork, int *info) {
  zgelsy_(&m, &n, &nrhs,
      reinterpret_cast<std::complex<double>*>(a), &lda,
      reinterpret_cast<std::complex<double>*>(b), &ldb,
      jpvt, &rcond, rank,
      reinterpret_cast<std::complex<double>*>(work), &lwork,
      rwork, info);
}

template<> void lapackGelsy<c10::complex<float>, float>(
    int m, int n, int nrhs,
    c10::complex<float> *a, int lda, c10::complex<float> *b, int ldb,
    int *jpvt, float rcond, int *rank,
    c10::complex<float> *work, int lwork, float *rwork, int *info) {
  cgelsy_(&m, &n, &nrhs,
      reinterpret_cast<std::complex<float>*>(a), &lda,
      reinterpret_cast<std::complex<float>*>(b), &ldb,
      jpvt, &rcond, rank,
      reinterpret_cast<std::complex<float>*>(work), &lwork,
      rwork, info);
}

template<> void lapackGelsy<double>(
    int m, int n, int nrhs,
    double *a, int lda, double *b, int ldb,
    int *jpvt, double rcond, int *rank,
    double *work, int lwork, double *rwork, int *info) {
  dgelsy_(&m, &n, &nrhs,
      a, &lda, b, &ldb,
      jpvt, &rcond, rank,
      work, &lwork, info);
}

template<> void lapackGelsy<float>(
    int m, int n, int nrhs,
    float *a, int lda, float *b, int ldb,
    int *jpvt, float rcond, int *rank,
    float *work, int lwork, float *rwork, int *info) {
  sgelsy_(&m, &n, &nrhs,
      a, &lda, b, &ldb,
      jpvt, &rcond, rank,
      work, &lwork, info);
}

template<> void lapackGelss<c10::complex<double>, double>(
    int m, int n, int nrhs,
    c10::complex<double> *a, int lda, c10::complex<double> *b, int ldb,
    double *s, double rcond, int *rank,
    c10::complex<double> *work, int lwork,
    double *rwork, int *info
    ) {
  zgelss_(&m, &n, &nrhs,
      reinterpret_cast<std::complex<double>*>(a), &lda,
      reinterpret_cast<std::complex<double>*>(b), &ldb,
      s, &rcond, rank,
      reinterpret_cast<std::complex<double>*>(work), &lwork,
      rwork, info);
}

template<> void lapackGelss<c10::complex<float>, float>(
    int m, int n, int nrhs,
    c10::complex<float> *a, int lda, c10::complex<float> *b, int ldb,
    float *s, float rcond, int *rank,
    c10::complex<float> *work, int lwork,
    float *rwork, int *info
    ) {
  cgelss_(&m, &n, &nrhs,
      reinterpret_cast<std::complex<float>*>(a), &lda,
      reinterpret_cast<std::complex<float>*>(b), &ldb,
      s, &rcond, rank,
      reinterpret_cast<std::complex<float>*>(work), &lwork,
      rwork, info);
}

template<> void lapackGelss<double>(
    int m, int n, int nrhs,
    double *a, int lda, double *b, int ldb,
    double *s, double rcond, int *rank,
    double *work, int lwork,
    double *rwork, int *info) {
  dgelss_(&m, &n, &nrhs,
      a, &lda, b, &ldb,
      s, &rcond, rank,
      work, &lwork, info);
}

template<> void lapackGelss<float>(
    int m, int n, int nrhs,
    float *a, int lda, float *b, int ldb,
    float *s, float rcond, int *rank,
    float *work, int lwork,
    float *rwork, int *info) {
  sgelss_(&m, &n, &nrhs,
      a, &lda, b, &ldb,
      s, &rcond, rank,
      work, &lwork, info);
}
#endif

#if AT_BUILD_WITH_BLAS()
template<> void blasTriangularSolve<c10::complex<double>>(char side, char uplo, char trans, char diag, int n, int nrhs, c10::complex<double> *a, int lda, c10::complex<double> *b, int ldb) {
  std::complex<double> one{1., 0.};
  ztrsm_(&side, &uplo, &trans, &diag, &n, &nrhs, &one, reinterpret_cast<std::complex<double>*>(a), &lda, reinterpret_cast<std::complex<double>*>(b), &ldb);
}

template<> void blasTriangularSolve<c10::complex<float>>(char side, char uplo, char trans, char diag, int n, int nrhs, c10::complex<float> *a, int lda, c10::complex<float> *b, int ldb) {
  std::complex<float> one{1.f, 0.f};
  ctrsm_(&side, &uplo, &trans, &diag, &n, &nrhs, &one, reinterpret_cast<std::complex<float>*>(a), &lda, reinterpret_cast<std::complex<float>*>(b), &ldb);
}

template<> void blasTriangularSolve<double>(char side, char uplo, char trans, char diag, int n, int nrhs, double *a, int lda, double *b, int ldb) {
  auto one = 1.;
  dtrsm_(&side, &uplo, &trans, &diag, &n, &nrhs, &one, a, &lda, b, &ldb);
}

template<> void blasTriangularSolve<float>(char side, char uplo, char trans, char diag, int n, int nrhs, float *a, int lda, float *b, int ldb) {
  auto one = 1.f;
  strsm_(&side, &uplo, &trans, &diag, &n, &nrhs, &one, a, &lda, b, &ldb);
}
#endif

void _linalg_check_errors(
    const Tensor& info,
    const c10::string_view api_name,
    bool is_matrix) {
  if (info.is_meta()) {
    return;
  }
  if (is_matrix) {
    singleCheckErrors(info.item<int64_t>(), api_name);
  } else {
    batchCheckErrors(info, api_name);
  }
}

bool _requires_fw_or_bw_grad(const Tensor& input) {
  return ((at::GradMode::is_enabled() && input.requires_grad())
          || input._fw_grad(/*level */ 0).defined());
}

// ~~~~~~~~~~~~~~~~~~~~~~~~~~~~~~~~~ inverse ~~~~~~~~~~~~~~~~~~~~~~~~~~~~~~~~~~~~
/*
Computes the inverse of n-by-n matrix 'self'
This is an in-place routine, it overwrites the content of 'self'.
'infos_lu' and 'infos_getri' are int Tensors containing error codes for each matrix in the batched input.
'infos_lu' is for holding lapackLU errors, and 'infos_getri' is for holding lapackGetri errors.
For more information see LAPACK's documentation for GETRI and GETRF routines.
*/
template <typename scalar_t>
static void apply_inverse(Tensor& self, Tensor& infos_lu, Tensor& infos_getri) {
#if !AT_BUILD_WITH_LAPACK()
  AT_ERROR("inverse: LAPACK library not found in compilation");
#else
  using value_t = typename c10::scalar_value_type<scalar_t>::type;
  auto self_data = self.data_ptr<scalar_t>();
  auto self_matrix_stride = matrixStride(self);
  auto batch_size = batchCount(self);
  auto n = self.size(-2);
  auto lda = std::max<int64_t>(1, n);

  auto ipiv = at::empty({lda}, self.options().dtype(kInt));
  auto ipiv_data = ipiv.data_ptr<int>();
  auto infos_lu_data = infos_lu.data_ptr<int>();
  auto infos_getri_data = infos_getri.data_ptr<int>();

  // NOLINTNEXTLINE(cppcoreguidelines-init-variables)
  int info;
  // Run once, first to get the optimum work size
  // Since we deal with batches of matrices with the same dimensions, doing this outside
  // the loop saves (batch_size - 1) workspace queries which would provide the same result
  // and (batch_size - 1) calls to allocate and deallocate workspace using at::empty()
  int lwork = -1;
  scalar_t wkopt;
  lapackGetri<scalar_t>(n, self_data, lda, ipiv_data, &wkopt, lwork, &info);
  lwork = std::max<int>(1, real_impl<scalar_t, value_t>(wkopt));
  Tensor work = at::empty({lwork}, self.options());
  auto work_data = work.data_ptr<scalar_t>();

  for (const auto i : c10::irange(batch_size)) {
    scalar_t* self_working_ptr = &self_data[i * self_matrix_stride];
    int* info_lu_working_ptr = &infos_lu_data[i];
    lapackLu<scalar_t>(n, n, self_working_ptr, lda, ipiv_data, info_lu_working_ptr);

    // now compute the actual inverse
    int* info_getri_working_ptr = &infos_getri_data[i];
    lapackGetri<scalar_t>(n, self_working_ptr, lda, ipiv_data, work_data, lwork, info_getri_working_ptr);
  }
#endif
}

Tensor inverse(const Tensor &self) {
  if (self.numel() == 0) {
    return at::empty_like(self);
  }
  return at::linalg_inv(self);
}

Tensor& inverse_out(const Tensor &self, Tensor &result) {
  at::linalg_inv_out(result, self);
  return result;
}

// This is a type dispatching helper function for 'apply_inverse'
Tensor& _linalg_inv_out_helper_cpu(Tensor &result, Tensor& infos_lu, Tensor& infos_getri) {
  // This function calculates the inverse matrix in-place
  // result should be in column major order and contain matrices to invert
  // the content of result is overwritten by 'apply_inverse'
  AT_DISPATCH_FLOATING_AND_COMPLEX_TYPES(result.scalar_type(), "linalg_inv_out_cpu", [&]{
    apply_inverse<scalar_t>(result, infos_lu, infos_getri);
  });
  return result;
}

// Computes the inverse matrix of 'input', it is saved to 'result' in-place
// LAPACK/MAGMA/cuSOLVER error codes are saved in 'infos' tensors, they are not checked here
static Tensor& linalg_inv_out_info(Tensor& result, Tensor& infos_lu, Tensor& infos_getri, const Tensor& input) {
  squareCheckInputs(input, "linalg.inv");
  checkSameDevice("linalg.inv", result, input);
  checkLinalgCompatibleDtype("linalg.inv", result, input);

  TORCH_INTERNAL_ASSERT_DEBUG_ONLY(infos_lu.scalar_type() == kInt);
  TORCH_INTERNAL_ASSERT_DEBUG_ONLY(infos_getri.scalar_type() == kInt);

  TORCH_INTERNAL_ASSERT_DEBUG_ONLY(infos_lu.device() == input.device());
  TORCH_INTERNAL_ASSERT_DEBUG_ONLY(infos_getri.device() == input.device());

  bool result_input_same_type = (result.scalar_type() == input.scalar_type());
  bool result_equal_expected_shape = result.sizes().equals(input.sizes());
  bool is_batched_column_major = false;
  if (result.dim() >= 2) {
    is_batched_column_major = result.mT().is_contiguous();
  }

  // if result is not empty and not in batched column major format
  bool copy_needed = (result.numel() != 0 && !is_batched_column_major);
  copy_needed |= !result_input_same_type;  // or result does not have the same dtype as input
  copy_needed |= (result.numel() != 0 && !result_equal_expected_shape); // or result does not have the expected shape
  // we have to allocate a temporary tensor

  // similar conditions for infos_lu and infos_getri tensors
  auto expected_info_shape = IntArrayRef(input.sizes().cbegin(), input.sizes().cend() - 2); // input.shape[:-2]
  copy_needed |= (infos_lu.numel() != 0 && !infos_lu.is_contiguous());
  copy_needed |= (infos_lu.numel() != 0 && !(infos_lu.sizes().equals(expected_info_shape)));

  copy_needed |= (infos_getri.numel() != 0 && !infos_getri.is_contiguous());
  copy_needed |= (infos_getri.numel() != 0 && !(infos_getri.sizes().equals(expected_info_shape)));

  if (copy_needed) {
    Tensor result_tmp = at::empty(input.sizes(), input.options());
    result_tmp.transpose_(-2, -1);
    Tensor infos_lu_tmp = at::zeros({expected_info_shape}, input.options().dtype(kInt));
    Tensor infos_getri_tmp = at::zeros({expected_info_shape}, input.options().dtype(kInt));

    result_tmp = linalg_inv_out_info(result_tmp, infos_lu_tmp, infos_getri_tmp, input);

    at::native::resize_output(result, result_tmp.sizes());
    result.copy_(result_tmp);
    at::native::resize_output(infos_lu, infos_lu_tmp.sizes());
    infos_lu.copy_(infos_lu_tmp);
    at::native::resize_output(infos_getri, infos_getri_tmp.sizes());
    infos_getri.copy_(infos_getri_tmp);
    return result;
  }
  // else  use result's storage directly

  // if result has no elements we can modify it
  if (result.numel() == 0) {
    at::native::resize_as_(result, input.mT(), MemoryFormat::Contiguous);
    result.transpose_(-2, -1);
  }

  TORCH_INTERNAL_ASSERT_DEBUG_ONLY(result.sizes().equals(input.sizes()));
  TORCH_INTERNAL_ASSERT_DEBUG_ONLY(result.scalar_type() == input.scalar_type());
  TORCH_INTERNAL_ASSERT_DEBUG_ONLY(result.device() == input.device());

  // result tensor must be in batched column major order (Fortran contiguous)
  TORCH_INTERNAL_ASSERT_DEBUG_ONLY(result.mT().is_contiguous());

  // if info has no elements we can modify it
  if (infos_lu.numel() == 0) {
    infos_lu.resize_(expected_info_shape);
    infos_lu.fill_(0);
  }
  if (infos_getri.numel() == 0) {
    infos_getri.resize_(expected_info_shape);
    infos_getri.fill_(0);
  }

  // info tensors must be contiguous
  TORCH_INTERNAL_ASSERT_DEBUG_ONLY(infos_lu.is_contiguous());
  TORCH_INTERNAL_ASSERT_DEBUG_ONLY(infos_lu.sizes().equals(expected_info_shape));
  TORCH_INTERNAL_ASSERT_DEBUG_ONLY(infos_getri.is_contiguous());
  TORCH_INTERNAL_ASSERT_DEBUG_ONLY(infos_getri.sizes().equals(expected_info_shape));

  // _linalg_inv_out_helper_ (apply_inverse) performs calculations in-place and result must be a copy of input
  result.copy_(input);

  // TODO: Replace this helper with DECLARE/DEFINE_DISPATCH
  result = at::_linalg_inv_out_helper_(result, infos_lu, infos_getri);
  return result;
}

// Computes the inverse matrix of 'input', it is saved to 'result' in-place
Tensor& linalg_inv_out(const Tensor &input, Tensor &result) {
  auto info_shape = IntArrayRef(input.sizes().cbegin(), input.sizes().cend() - 2); // input.shape[:-2]
  auto infos_lu = at::zeros({info_shape}, input.options().dtype(kInt));
  auto infos_getri = at::zeros({info_shape}, input.options().dtype(kInt));
  result = linalg_inv_out_info(result, infos_lu, infos_getri, input);

  // Now check LAPACK/MAGMA/cuSOLVER error codes
  at::_linalg_check_errors(infos_lu, "linalg.inv", result.dim() == 2);
  at::_linalg_check_errors(infos_getri, "linalg.inv", result.dim() == 2);
  return result;
}

// Computes the inverse matrix of 'input'
Tensor linalg_inv(const Tensor &input) {
  Tensor result, info;
  std::tie(result, info) = at::linalg_inv_ex(input, /*check_errors=*/false);

  // we pass check_errors=false above and do the check here
  // so that the name of the function is correct in the error message
  at::_linalg_check_errors(info, "torch.linalg.inv", input.dim() == 2);
  return result;
}

std::tuple<Tensor&, Tensor&> linalg_inv_ex_out(const Tensor& input, bool check_errors, Tensor& inverse, Tensor& info) {
  squareCheckInputs(input, "linalg.inv_ex");
  ScalarType info_output_type = ScalarType::Int;
  TORCH_CHECK(
      info.scalar_type() == info_output_type,
      "torch.linalg.inv_ex: ",
      "Expected info to have ", info_output_type, " dtype, but got info with dtype ", info.scalar_type());

  // provided `info` tensor is used to save the information about the LU decomposition of `input`
  // in addition current implementation requires a separate tensor
  // for saving the information about the inversion process after the LU decomposition
  auto expected_info_shape = IntArrayRef(input.sizes().cbegin(), input.sizes().cend() - 2); // input.shape[:-2]
  auto info_inversion = at::zeros({expected_info_shape}, input.options().dtype(kInt));

  linalg_inv_out_info(inverse, info, info_inversion, input);

  if (check_errors) {
    at::_linalg_check_errors(info, "torch.linalg.inv_ex", input.dim() == 2);
  }

  return std::tuple<Tensor&, Tensor&>(inverse, info);
}

std::tuple<Tensor, Tensor> linalg_inv_ex(const Tensor& input, bool check_errors) {
  squareCheckInputs(input, "linalg.inv_ex");
  Tensor inverse = at::empty(input.sizes(), input.options(), MemoryFormat::Contiguous);
  inverse.transpose_(-2, -1); // make `inverse` tensor with batched column major format
  auto info_shape = IntArrayRef(input.sizes().cbegin(), input.sizes().cend() - 2); // input.shape[:-2]
  Tensor info = at::zeros({info_shape}, input.options().dtype(kInt));
  std::tie(inverse, info) = at::native::linalg_inv_ex_out(input, check_errors, inverse, info);
  return std::make_tuple(inverse, info);
}

// ~~~~~~~~~~~~~~~~~~~~~~~~~~~~~~ cholesky_solve ~~~~~~~~~~~~~~~~~~~~~~~~~~~~~~~~~

template<typename scalar_t>
static void apply_cholesky_solve(Tensor& b, Tensor& A, bool upper, std::vector<int64_t>& infos) {
#if !AT_BUILD_WITH_LAPACK()
  AT_ERROR("cholesky_solve: LAPACK library not found in compilation");
#else
  char uplo = upper ? 'U' : 'L';

  auto A_data = A.data_ptr<scalar_t>();
  auto b_data = b.data_ptr<scalar_t>();
  auto A_mat_stride = matrixStride(A);
  auto b_mat_stride = matrixStride(b);
  auto batch_size = batchCount(A);
  auto n = A.size(-2);
  auto ldab = std::max<int64_t>(1, n);
  auto nrhs = b.size(-1);

  // NOLINTNEXTLINE(cppcoreguidelines-init-variables)
  int info;
  for (const auto i : c10::irange(batch_size)) {
    scalar_t* A_working_ptr = &A_data[i * A_mat_stride];
    scalar_t* b_working_ptr = &b_data[i * b_mat_stride];
    lapackCholeskySolve<scalar_t>(uplo, n, nrhs, A_working_ptr, ldab, b_working_ptr, ldab, &info);
    infos[i] = info;
    if (info != 0) {
      return;
    }
  }
#endif
}

Tensor _cholesky_solve_helper_cpu(const Tensor& self, const Tensor& A, bool upper) {
  auto self_working_copy = cloneBatchedColumnMajor(self);
  auto A_working_copy = cloneBatchedColumnMajor(A);
  std::vector<int64_t> infos(batchCount(self), 0);
  AT_DISPATCH_FLOATING_AND_COMPLEX_TYPES(self.scalar_type(), "cholesky_solve_cpu", [&]{
    apply_cholesky_solve<scalar_t>(self_working_copy, A_working_copy, upper, infos);
  });

  if (self.dim() > 2) {
    batchCheckErrors(infos, "cholesky_solve_cpu");
  } else {
    singleCheckErrors(infos[0], "cholesky_solve_cpu");
  }
  return self_working_copy;
}

// Supports arbitrary batch dimensions for self and A
Tensor cholesky_solve(const Tensor& self, const Tensor& A, bool upper) {
  TORCH_CHECK(self.dim() >= 2,
           "b should have at least 2 dimensions, but has ", self.dim(), " dimensions instead");
  TORCH_CHECK(A.dim() >= 2,
           "u should have at least 2 dimensions, but has ", A.dim(), " dimensions instead");
  Tensor self_broadcasted, A_broadcasted;
  std::tie(self_broadcasted, A_broadcasted) = _linalg_broadcast_batch_dims(self, A, "cholesky_solve");
  return at::_cholesky_solve_helper(self_broadcasted, A_broadcasted, upper);
}

Tensor& cholesky_solve_out(const Tensor& self, const Tensor& A, bool upper, Tensor& result) {
  checkSameDevice("cholesky_solve", result, self);
  checkLinalgCompatibleDtype("cholesky_solve", result, self);
  Tensor result_tmp = at::cholesky_solve(self, A, upper);
  at::native::resize_output(result, result_tmp.sizes());
  result.copy_(result_tmp);
  return result;
}

// ~~~~~~~~~~~~~~~~~~~~~~~~~~~~~~~~~ cholesky ~~~~~~~~~~~~~~~~~~~~~~~~~~~~~~~~~~~~

DEFINE_DISPATCH(cholesky_stub);

Tensor cholesky(const Tensor &self, bool upper) {
   TORCH_WARN_ONCE(
    "torch.cholesky is deprecated in favor of torch.linalg.cholesky and will be ",
    "removed in a future PyTorch release.\n",
    "L = torch.cholesky(A)\n",
    "should be replaced with\n",
    "L = torch.linalg.cholesky(A)\n",
    "and\n"
    "U = torch.cholesky(A, upper=True)\n",
    "should be replaced with\n",
    "U = torch.linalg.cholesky(A).mH().\n"
    "This transform will produce equivalent results for all valid (symmetric positive definite) inputs."
  );
  if (self.numel() == 0) {
    return at::empty_like(self, LEGACY_CONTIGUOUS_MEMORY_FORMAT);
  }
  squareCheckInputs(self, "cholesky");

  auto raw_cholesky_output = cloneBatchedColumnMajor(self);
  auto info_shape = IntArrayRef(
      self.sizes().cbegin(), self.sizes().cend() - 2); // self.shape[:-2]
  auto info = at::empty({info_shape}, self.options().dtype(kInt));

  // fill the raw_cholesky_output with the result
  cholesky_stub(self.device().type(), raw_cholesky_output, info, upper);

  at::_linalg_check_errors(info, "cholesky", self.dim() == 2);

  if (upper) {
    return raw_cholesky_output.triu_();
  } else {
    return raw_cholesky_output.tril_();
  }
}

Tensor& cholesky_out(const Tensor &self, bool upper, Tensor &result) {
   TORCH_WARN_ONCE(
    "torch.cholesky is deprecated in favor of torch.linalg.cholesky and will be ",
    "removed in a future PyTorch release.\n",
    "L = torch.cholesky(A)\n",
    "should be replaced with\n",
    "L = torch.linalg.cholesky(A)\n",
    "and\n"
    "U = torch.cholesky(A, upper=True)\n",
    "should be replaced with\n",
    "U = torch.linalg.cholesky(A).mH().\n"
    "This transform will produce equivalent results for all valid (symmetric positive definite) inputs."
  );
  checkSameDevice("cholesky", result, self);
  checkLinalgCompatibleDtype("cholesky", result, self);
  Tensor result_tmp = at::cholesky(self, upper);
  at::native::resize_output(result, result_tmp.sizes());
  result.copy_(result_tmp);
  return result;
}

void linalg_cholesky_out_info(const Tensor& input, const Tensor& result, const Tensor& info, bool upper) {
  TORCH_INTERNAL_ASSERT_DEBUG_ONLY(input.dim() >= 2);
  TORCH_INTERNAL_ASSERT_DEBUG_ONLY(input.size(-1) == input.size(-2));

  TORCH_INTERNAL_ASSERT_DEBUG_ONLY(result.scalar_type() == input.scalar_type());
  TORCH_INTERNAL_ASSERT_DEBUG_ONLY(result.device() == input.device());

  TORCH_INTERNAL_ASSERT_DEBUG_ONLY(info.scalar_type() == at::kInt);
  TORCH_INTERNAL_ASSERT_DEBUG_ONLY(info.device() == input.device());

  // if result has no elements we can modify it
  if (result.numel() == 0) {
    at::native::resize_as_(result, input.mT(), MemoryFormat::Contiguous);
    result.transpose_(-2, -1);
  }

  // result tensor must be in batched column major order (Fortran contiguous)
  TORCH_INTERNAL_ASSERT_DEBUG_ONLY(result.mT().is_contiguous());
  TORCH_INTERNAL_ASSERT_DEBUG_ONLY(result.sizes().equals(input.sizes()));

  // cholesky_stub (apply_cholesky) performs calculations in-place and result must be a copy of input
  result.copy_(input);

  // if info has no elements we can modify it
  auto expected_info_shape = IntArrayRef(input.sizes().cbegin(), input.sizes().cend() - 2); // input.shape[:-2]
  if (info.numel() == 0) {
    info.resize_(expected_info_shape);
  }

  // info must be contiguous
  TORCH_INTERNAL_ASSERT_DEBUG_ONLY(info.is_contiguous());
  TORCH_INTERNAL_ASSERT_DEBUG_ONLY(info.sizes().equals(expected_info_shape));
  info.fill_(0);

  cholesky_stub(result.device().type(), result, info, upper);

  if (upper) {
    result.triu_();
  } else {
    result.tril_();
  }
}

std::tuple<Tensor&, Tensor&> linalg_cholesky_ex_out(const Tensor& input, bool upper, bool check_errors, Tensor& L, Tensor& info) {
  squareCheckInputs(input, "linalg.cholesky_ex");
  checkSameDevice("torch.linalg.cholesky_ex", L, input, "L");
  checkLinalgCompatibleDtype("torch.linalg.cholesky_ex", L, input, "L");
  checkSameDevice("torch.linalg.cholesky_ex", info, input, "info");

  // Do not allow type promotion for the `info` tensor, it must be of Int dtype
  // Int is used because current interface to LAPACK and its CUDA implementation use "int" type.
  // https://github.com/pytorch/pytorch/pull/56724#discussion_r618916774
  ScalarType info_output_type = ScalarType::Int;
  TORCH_CHECK(
      info.scalar_type() == info_output_type,
      "torch.linalg.cholesky_ex: ",
      "Expected info to have ", info_output_type, " dtype, but got info with dtype ", info.scalar_type());

  bool L_input_same_type = (L.scalar_type() == input.scalar_type());
  bool L_equal_expected_shape = L.sizes().equals(input.sizes());
  bool is_L_batched_column_major = false;
  if (L.dim() >= 2) {
    is_L_batched_column_major = L.mT().is_contiguous();
  }

  // if L is not empty and not in batched column major format
  bool copy_needed = (L.numel() != 0 && !is_L_batched_column_major);
  copy_needed |= (L.numel() != 0 && !L_equal_expected_shape); // or L does not have the expected shape
  copy_needed |= !L_input_same_type;  // or L does not have the same dtype as input
  // we have to allocate a temporary tensor

  // similar conditions for info tensor
  auto expected_info_shape = IntArrayRef(input.sizes().cbegin(), input.sizes().cend() - 2); // input.shape[:-2]
  copy_needed |= (info.numel() != 0 && !info.is_contiguous());
  copy_needed |= (info.numel() != 0 && !(info.sizes().equals(expected_info_shape))); // or L does not have the expected shape

  if (copy_needed) {
    Tensor L_tmp = at::empty({0}, input.options());
    Tensor info_tmp = at::empty({0}, input.options().dtype(kInt));
    linalg_cholesky_out_info(input, L_tmp, info_tmp, upper);
    at::native::resize_output(L, L_tmp.sizes());
    L.copy_(L_tmp);
    at::native::resize_output(info, info_tmp.sizes());
    info.copy_(info_tmp);
  } else {
    // use "out" tensors' memory directly
    linalg_cholesky_out_info(input, L, info, upper);
  }

  if (check_errors) {
    at::_linalg_check_errors(info, "torch.linalg.cholesky_ex", input.dim() == 2);
  }

  return std::tuple<Tensor&, Tensor&>(L, info);
}

std::tuple<Tensor, Tensor> linalg_cholesky_ex(const Tensor& input, bool upper, bool check_errors) {
  Tensor L = at::empty({0}, input.options());
  Tensor info = at::empty({0}, input.options().dtype(kInt));
  std::tie(L, info) = at::native::linalg_cholesky_ex_out(input, upper, check_errors, L, info);
  return std::make_tuple(L, info);
}

Tensor linalg_cholesky(const Tensor &self, bool upper) {
  Tensor result, info;
  std::tie(result, info) = at::linalg_cholesky_ex(self, upper, /*check_errors=*/false);

  // we pass check_errors=false above and do the check here
  // so that the name of the function is correct in the error message
  at::_linalg_check_errors(info, "torch.linalg_cholesky", self.dim() == 2);
  return result;
}

Tensor& linalg_cholesky_out(const Tensor &self, bool upper, Tensor &result) {
  // linalg_cholesky_ex_outf includes these checks, but we do it here
  // so that the name of the function is correct in the error message
  checkSameDevice("torch.linalg.cholesky", result, self);
  checkLinalgCompatibleDtype("torch.linalg.cholesky", result, self);

  Tensor info = at::empty({0}, self.options().dtype(kInt));
  std::tie(result, info) = at::linalg_cholesky_ex_outf(self, upper, /*check_errors=*/false, result, info);

  // we pass check_errors=false above and do the check here
  // so that the name of the function is correct in the error message
  at::_linalg_check_errors(info, "torch.linalg.cholesky", self.dim() == 2);
  return result;
}

// ~~~~~~~~~~~~~~~~~~~~~~~~~~~~~~~~~ cholesky_inverse ~~~~~~~~~~~~~~~~~~~~~~~~~~~~~~~~~~~~

DEFINE_DISPATCH(cholesky_inverse_stub);

Tensor& cholesky_inverse_out_info(Tensor& result, Tensor& infos, const Tensor& input, bool upper) {
  TORCH_INTERNAL_ASSERT(input.dim() >= 2);
  TORCH_INTERNAL_ASSERT(input.size(-1) == input.size(-2));

  TORCH_INTERNAL_ASSERT(result.scalar_type() == input.scalar_type());
  TORCH_INTERNAL_ASSERT(result.device() == input.device());

  TORCH_INTERNAL_ASSERT(infos.scalar_type() == at::kInt);
  TORCH_INTERNAL_ASSERT(infos.device() == at::kCPU);
  TORCH_INTERNAL_ASSERT(infos.numel() == std::max<int64_t>(1, batchCount(input)));

  // if result has no elements we can modify it
  if (result.numel() == 0) {
    at::native::resize_as_(result, input.mT(), MemoryFormat::Contiguous);
    result.transpose_(-2, -1);
  }

  // result tensor must be in batched column major order (Fortran contiguous)
  TORCH_INTERNAL_ASSERT(result.mT().is_contiguous());
  TORCH_INTERNAL_ASSERT(result.sizes().equals(input.sizes()));

  // cholesky_inverse_stub (apply_cholesky_inverse) performs calculations in-place and result must be a copy of input
  result.copy_(input);

  // infos must be contiguous
  TORCH_INTERNAL_ASSERT(infos.is_contiguous());
  infos.fill_(0);

  result = cholesky_inverse_stub(result.device().type(), result, infos, upper);
  return result;
}

Tensor& cholesky_inverse_out(const Tensor &input, bool upper, Tensor &result) {
  squareCheckInputs(input, "cholesky_inverse");
  checkSameDevice("cholesky_inverse", result, input);
  checkLinalgCompatibleDtype("cholesky_inverse", result, input);

  // MAGMA requires 'infos' to reside in CPU memory, therefore we create 'infos' only on CPU for now.
  auto infos = at::zeros({std::max<int64_t>(1, batchCount(input))}, input.options().dtype(kInt).device(kCPU));

  bool result_input_same_type = (result.scalar_type() == input.scalar_type());
  bool result_equal_expected_shape = result.sizes().equals(input.sizes());
  bool is_batched_column_major = false;
  if (result.dim() >= 2) {
    is_batched_column_major = result.mT().is_contiguous();
  }

  // if result is not empty and not in batched column major format
  bool copy_needed = (result.numel() != 0 && !is_batched_column_major);
  copy_needed |= !result_input_same_type;  // or result does not have the same dtype as input
  copy_needed |= (result.numel() != 0 && !result_equal_expected_shape); // or result does not have the expected shape
  // we have to allocate a temporary tensor
  if (copy_needed) {
    Tensor result_tmp = at::empty({0}, input.options());
    result_tmp = cholesky_inverse_out_info(result_tmp, infos, input, upper);
    at::native::resize_output(result, result_tmp.sizes());
    result.copy_(result_tmp);
  } else {
    // use result's memory directly
    result = cholesky_inverse_out_info(result, infos, input, upper);
  }

  // Now check LAPACK/MAGMA error codes
  at::_linalg_check_errors(infos, "cholesky_inverse", result.dim() == 2);
  return result;
}

Tensor cholesky_inverse(const Tensor &input, bool upper) {
  Tensor result = at::empty({0}, input.options());
  result = at::cholesky_inverse_out(result, input, upper);
  return result;
}

<<<<<<< HEAD
// ~~~~~~~~~~~~~~~~~~~~~~~~~~~~~~~~~~~~ linalg.det ~~~~~~~~~~~~~~~~~~~~~~~~~~~~~~~~~~~~~~

// As P is a permutation matrix
// det(P) = 1 if it's an even permutation and det(P) = -1 if it's an odd permutation
Tensor lu_det_P(const Tensor& pivs) {
  return (at::arange(1, pivs.size(-1) + 1, pivs.options()) != pivs)
    .sum(-1, /*keepdim=*/false, /*dtype=*/at::kLong)
    .fmod_(2)
    // take 0 to 1 and 1 to -1
    .mul_(-2)
    .add_(1);
}


// Auxiliary function that returns the LU decomposition to use it in the backward
TORCH_IMPL_FUNC(_linalg_det_out)(const Tensor& A, const Tensor& result, const Tensor& LU, const Tensor& pivs) {
  // info is an aux tensor
  auto info = at::empty({0}, A.options().dtype(kInt));
  at::linalg_lu_factor_ex_out(const_cast<Tensor&>(LU), const_cast<Tensor&>(pivs), const_cast<Tensor&>(info), A);

  // det = det_P
  result.copy_(lu_det_P(pivs));
  // det_P * prod(diag(LU))
  at::mul_out(const_cast<Tensor&>(result), result, at::prod(LU.diagonal(0, -2 ,-1), /*dim=*/-1));
}

Tensor linalg_det(const Tensor& A) {
  return std::get<0>(at::_linalg_det(A));
}

Tensor& linalg_det_out(const Tensor& A, Tensor& result) {
  auto LU = at::empty({0}, A.options());
  auto pivots = at::empty({0}, A.options().dtype(kInt));
  at::_linalg_det_out(result, LU, pivots, A);
  return result;
}

// torch.det, alias for torch.linalg.det
Tensor det(const Tensor& self) {
  return at::linalg_det(self);
}

//~~~~~~~~~~~~~~~~~~~~~~~~~~~~~~~~~~~ linalg.slogdet ~~~~~~~~~~~~~~~~~~~~~~~~~~~~~~~~~~~~

// Auxiliary function that returns the LU decomposition to use it in the backward
TORCH_IMPL_FUNC(_linalg_slogdet_out)(const Tensor& A, const Tensor& sign, const Tensor& logabsdet, const Tensor& LU, const Tensor& pivots) {
  // info is an aux tensor
  auto info = at::empty({0}, A.options().dtype(kInt));
  at::linalg_lu_factor_ex_out(const_cast<Tensor&>(LU), const_cast<Tensor&>(pivots), const_cast<Tensor&>(info), A);

  auto diag_U = LU.diagonal(0, -2, -1);
  // sign
  at::mul_out(const_cast<Tensor&>(sign), diag_U.sgn().prod(-1), lu_det_P(pivots));

  // logabsdet
  auto abs_log = diag_U.is_complex() ? diag_U.abs().log_() : diag_U.abs_().log_();
  at::sum_out(const_cast<Tensor&>(logabsdet), abs_log, -1);
}

std::tuple<Tensor, Tensor> linalg_slogdet(const Tensor& A) {
  auto out = at::_linalg_slogdet(A);
  return std::make_tuple(std::move(std::get<0>(out)), std::move(std::get<1>(out)));
}

std::tuple<Tensor&, Tensor&> linalg_slogdet_out(const Tensor& A, Tensor& sign, Tensor& logabsdet) {
  auto LU = at::empty({0}, A.options());
  auto pivots = at::empty({0}, A.options().dtype(kInt));
  at::_linalg_slogdet_out(sign, logabsdet, LU, pivots, A);
  return std::tie(sign, logabsdet);
}

// Alias
std::tuple<Tensor, Tensor> slogdet(const Tensor& A) {
  return at::linalg_slogdet(A);
}

std::tuple<Tensor&, Tensor&> slogdet_out(const Tensor& A, Tensor& sign, Tensor& logabsdet) {
  return at::linalg_slogdet_out(sign, logabsdet, A);
}

//~~~~~~~~~~~~~~~~~~~~~~~~~~~~~~~~~~~~~~ logdet ~~~~~~~~~~~~~~~~~~~~~~~~~~~~~~~~~~~~~~

Tensor logdet(const Tensor& A) {
  squareCheckInputs(A, "logdet");
  checkFloatingOrComplex(A, "logdet", /*low_precision*/false);
  Tensor sign, logabsdet;
  std::tie(sign, logabsdet) = at::linalg_slogdet(A);

  if (A.is_complex()) {
    return sign.log() + logabsdet;
  } else {
    return at::where(sign == -1., NAN, logabsdet);
  }
}

=======
>>>>>>> 448e1736
// ~~~~~~~~~~~~~~~~~~~~~~~~~~~~~~~~~~ linalg.solve ~~~~~~~~~~~~~~~~~~~~~~~~~~~~~~~~~~~~~~

// Auxiliary function that returns the LU decomposition to use it in the backward
TORCH_IMPL_FUNC(_linalg_solve_out)(const Tensor& A,
                                   const Tensor& B,
                                   bool left,
                                   const Tensor& result,
                                   const Tensor& LU,
                                   const Tensor& pivots) {
  // Possible optimization: Compute the LU factorization of A^T if A is contiguous
  // Then we solve A^T X = B with adjoint=True
  // This saves a copy as A doesn't need to be copied into an F-contig matrix in lu_factor
  const bool use_A_T = A.is_contiguous() && !A.is_complex();
  auto info = at::empty({0}, A.options().dtype(kInt));
  at::linalg_lu_factor_ex_out(const_cast<Tensor&>(LU),
                              const_cast<Tensor&>(pivots),
                              const_cast<Tensor&>(info),
                              use_A_T ? A.mT() : A);
  at::_linalg_check_errors(info, "torch.linalg.solve", A.dim() == 2);

  // [numpy-compat] Handle vectors on the rhs
  const bool vector_case = at::native::linalg_solve_is_vector_rhs(LU, B);
  auto result_ = vector_case ? result.unsqueeze(-1) : result;
  auto B_ = vector_case ? B.unsqueeze(-1) : B;
  at::linalg_lu_solve_out(result_, LU, pivots, B_, left, /*adjoint*/use_A_T);
}

Tensor& linalg_solve_out(const Tensor& A,
                         const Tensor& B,
                         bool left,
                         Tensor& result) {

  auto LU = at::empty({0}, A.options());
  auto pivots = at::empty({0}, A.options().dtype(kInt));
  at::_linalg_solve_out(result, LU, pivots, A, B, left);
  return result;
}

// We implement linalg_solve as a composite function of _linalg_solve
Tensor linalg_solve(const Tensor& A,
                    const Tensor& B,
                    bool left) {
  return std::get<0>(at::_linalg_solve(A, B, left));
}

// ~~~~~~~~~~~~~~~~~~~~~~~~~~~~~~~~~~~~ lu_factor ~~~~~~~~~~~~~~~~~~~~~~~~~~~~~~~~~~~~~~~

DEFINE_DISPATCH(lu_factor_stub);

TORCH_IMPL_FUNC(linalg_lu_factor_ex_out)(const Tensor& A,
                                         bool pivot,
                                         bool check_errors,
                                         const Tensor& LU,
                                         const Tensor& pivots,
                                         const Tensor& info) {
  if (A.numel() == 0) {
    // zero out the infos as it will have one element if the input is a matrix of size (0, 0)
    info.zero_();
    return;
  }
  if (!LU.is_same(A)) {
    LU.copy_(A);
  }

  lu_factor_stub(A.device().type(), LU, pivots, info, pivot);

  if (check_errors) {
    at::_linalg_check_errors(info, "torch.linalg.lu_factor_ex", A.dim() == 2);
  }
}

std::tuple<Tensor&, Tensor&> linalg_lu_factor_out(const Tensor& A, bool pivot, Tensor& LU, Tensor& pivots) {
  auto info = at::empty({0}, A.options().dtype(kInt));
  // We pass check_errors as we want to use lu_factor rather than lu_factor_ex in the errors
  at::linalg_lu_factor_ex_out(LU, pivots, info, A, pivot, /*check_errors=*/false);
  at::_linalg_check_errors(info, "torch.linalg.lu_factor", A.dim() == 2);
  return std::tie(LU, pivots);
}

std::tuple<Tensor, Tensor> linalg_lu_factor(const Tensor& A, bool pivot) {
  Tensor LU, pivots, info;
  std::tie(LU, pivots, info) = at::linalg_lu_factor_ex(A, pivot, /*check_errors=*/false);
  at::_linalg_check_errors(info, "torch.linalg.lu_factor", A.dim() == 2);
  return std::make_tuple(std::move(LU), std::move(pivots));
}

// TODO Deprecate this function in favour of linalg_lu_factor_ex
std::tuple<Tensor, Tensor, Tensor> _lu_with_info(const Tensor& self, bool compute_pivots, bool) {
   TORCH_WARN_ONCE(
    "torch.lu is deprecated in favor of torch.linalg.lu_factor / torch.linalg.lu_factor_ex and will be ",
    "removed in a future PyTorch release.\n",
    "LU, pivots = torch.lu(A, compute_pivots)\n",
    "should be replaced with\n",
    "LU, pivots = torch.linalg.lu_factor(A, compute_pivots)\n",
    "and\n",
    "LU, pivots, info = torch.lu(A, compute_pivots, get_infos=True)\n",
    "should be replaced with\n",
    "LU, pivots, info = torch.linalg.lu_factor_ex(A, compute_pivots)"
  );
  return at::linalg_lu_factor_ex(self, compute_pivots, false);
}

// ~~~~~~~~~~~~~~~~~~~~~~~~~~~~~~~~~~~~ linalg_lu ~~~~~~~~~~~~~~~~~~~~~~~~~~~~~~~~~~~~~~~

DEFINE_DISPATCH(unpack_pivots_stub);

TORCH_IMPL_FUNC(linalg_lu_out)(const Tensor& A,
                               bool pivot,
                               const Tensor& P,
                               const Tensor& L,
                               const Tensor& U) {
  const auto m = A.sizes().end()[-2];
  const auto n = A.sizes().end()[-1];

  // A.shape[-2:] == (m, n)
  // P.shape[-2:] == (m, m)
  // L.shape[-2:] == (m, k)
  // U.shape[-2:] == (k, n)
  // with k = min(m, n)

  // Use L as it has the correct size
  const bool use_L = m > n;
  auto pivots = at::empty({0}, A.options().dtype(kInt));
  auto info = at::empty({0}, A.options().dtype(kInt));
  at::linalg_lu_factor_ex_out(const_cast<Tensor&>(use_L ? L : U),
                              const_cast<Tensor&>(pivots),
                              const_cast<Tensor&>(info),
                              A,
                              pivot,
                              /*check_errors=*/false);
  at::lu_unpack_out(const_cast<Tensor&>(P),
                    const_cast<Tensor&>(L),
                    const_cast<Tensor&>(U),
                    use_L ? L : U,
                    pivots,
                    /*unpack_lu=*/true,
                    /*unpack_pivots=*/pivot);
}

// ~~~~~~~~~~~~~~~~~~~~~~~~~~~~~~~~~~~~ lu_unpack ~~~~~~~~~~~~~~~~~~~~~~~~~~~~~~~~~~~~~~~

TORCH_IMPL_FUNC(lu_unpack_out)(const Tensor& LU,
                               const Tensor& pivots,
                               bool unpack_lu,
                               bool unpack_pivots,
                               const Tensor& P,
                               const Tensor& L,
                               const Tensor& U) {
  const auto m = LU.sizes().end()[-2];
  const auto n = LU.sizes().end()[-1];

  // A.shape[-2:] == (m, n)
  // P.shape[-2:] == (m, m)
  // L.shape[-2:] == (m, k)
  // U.shape[-2:] == (k, n)
  // with k = min(m, n)

  if (unpack_lu) {
    if (m > n || LU.is_same(L)) {
      // The order of triu and tril is important as we may have LU.is_same(L)
      at::triu_out(const_cast<Tensor&>(U), m == n ? LU : LU.narrow(-2, 0, n), 0);
      at::tril_out(const_cast<Tensor&>(L), LU, -1);
      L.diagonal(0, -2, -1).fill_(1.);
    } else {
      // The order of triu and tril is important as we may have LU.is_same(U)
      at::tril_out(const_cast<Tensor&>(L), m == n ? LU : LU.narrow(-1, 0, m), -1);
      L.diagonal(0, -2, -1).fill_(1.);
      at::triu_out(const_cast<Tensor&>(U), LU, 0);
    }
  }
  if (unpack_pivots) {
    // lu_factor_ex returns an int32 1-based indexing, which is what we have in `pivots`
    // We transform that to a proper permutation of the indices {0, ..., m-1}
    const auto perm_sizes = IntArrayRef(P.sizes().data(), P.dim() - 1);

    // Fill `perm` with the identity permutation (perhaps batched)
    const auto perm = at::arange(m, pivots.options().memory_format(at::MemoryFormat::Contiguous).dtype(kLong))
                        .expand(perm_sizes)
                        .contiguous();

    // Note that perm is of type kLong and pivots is a 1-indexed kInt.
    // This is taken into account in the unpack_pivots kernel
    auto iter = TensorIteratorConfig()
      .set_check_mem_overlap(false)
      .check_all_same_dtype(false)
      .resize_outputs(false)
      .declare_static_shape(pivots.sizes(), /*squash_dim=*/pivots.dim() - 1)
      .add_output(perm)
      .add_owned_input(pivots.contiguous())
      .build();

    unpack_pivots_stub(pivots.device().type(), iter, std::min(m, n));

    // Transform the permutation into a permutation matrix
    P.zero_();
    P.scatter_(-2, perm.unsqueeze(-2), 1.);
  }
}

// ~~~~~~~~~~~~~~~~~~~~~~~~~~~~~~ linalg_lu_solve ~~~~~~~~~~~~~~~~~~~~~~~~~~~~~~~
DEFINE_DISPATCH(lu_solve_stub);

TORCH_IMPL_FUNC(linalg_lu_solve_out)(const Tensor& LU,
                                     const Tensor& pivots,
                                     const Tensor& B,
                                     bool left,
                                     bool adjoint,
                                     const Tensor& result) {
  // Trivial case
  if (result.numel() == 0) {
    return;
  }

  // Solve A^H X = B^H. Then we return X^H
  if (!left) {
    adjoint = !adjoint;
    result.transpose_(-2, -1);
  }

  // Copy B (or B^H) into result
  if (!result.is_same(B)) {
    result.copy_(left ? B : B.mH());
  }

  // Make LU / pivots F-contiguous
  auto pivots_ = pivots.expect_contiguous();
  auto LU_ = at::native::borrow_else_clone(
      LU.mT().is_contiguous(), LU, LU, /*row_major=*/false);

  const auto trans = !adjoint ? TransposeType::NoTranspose :
                     LU.is_complex() ? TransposeType::ConjTranspose
                                     : TransposeType::Transpose;

  lu_solve_stub(LU_->device().type(), *LU_, *pivots_, result, trans);

  // Conj-transpose back in-place
  if (!left) {
    result.transpose_(-2, -1);
    if (result.is_complex()) {
      result._set_conj(!result.is_conj());
    }
  }
}

Tensor lu_solve(const Tensor& self, const Tensor& LU_data, const Tensor& LU_pivots) {
  TORCH_WARN_ONCE(
    "torch.lu_solve is deprecated in favor of torch.linalg.lu_solve",
    "and will be removed in a future PyTorch release.\n",
    "Note that torch.linalg.lu_solve has its arguments reversed.\n",
    "X = torch.lu_solve(B, LU, pivots)\n",
    "should be replaced with\n",
    "X = torch.linalg.lu_solve(LU, pivots, B)"
  );
  return at::linalg_lu_solve(LU_data, LU_pivots, self);
}

Tensor& lu_solve_out(const Tensor& self, const Tensor& LU_data, const Tensor& LU_pivots, Tensor& result) {
  TORCH_WARN_ONCE(
    "torch.lu_solve is deprecated in favor of torch.linalg.lu_solve",
    "and will be removed in a future PyTorch release.\n",
    "Note that torch.linalg.lu_solve has its arguments reversed.\n",
    "X = torch.lu_solve(B, LU, pivots)\n",
    "should be replaced with\n",
    "X = torch.linalg.lu_solve(LU, pivots, B)"
  );
  return at::linalg_lu_solve_out(result, LU_data, LU_pivots, self);
}

// ~~~~~~~~~~~~~~~~~~~~~~~~~~~~~~ triangular_solve ~~~~~~~~~~~~~~~~~~~~~~~~~~~~~~~

DEFINE_DISPATCH(triangular_solve_stub);

/*
Solves the matrix equation 'input' @ 'result' = 'other' for the 'result'.
The result of the computation is saved in-place in 'result' tensor,
'clone_input' will be a copy of 'input',
'infos' is used to store information for possible checks for error,
'upper' controls the portion of input matrix to consider in computations,
'transpose' if true then 'input.mT()' @ 'result' = 'other' is solved,
'unitriangular' if true then the diagonal elements of 'input' are assumed to be 1
and the actual diagonal values are not used.
*/
static void triangular_solve_out_impl(
    const Tensor& result,
    const Tensor& clone_input,
    const Tensor& input,
    const Tensor& other,
    bool upper, bool transpose, bool unitriangular) {
  TORCH_WARN_ONCE(
    "torch.triangular_solve is deprecated in favor of torch.linalg.solve_triangular",
    "and will be removed in a future PyTorch release.\n",
    "torch.linalg.solve_triangular has its arguments reversed and does not return a copy of one of the inputs.\n",
    "X = torch.triangular_solve(B, A).solution\n",
    "should be replaced with\n",
    "X = torch.linalg.solve_triangular(A, B).");
  // These internal asserts make explicit the assumptions in the implementation
  // Error check with the actual error messages are done on the higher level of
  // the hierarchy of calls
  TORCH_INTERNAL_ASSERT_DEBUG_ONLY(input.dim() >= 2);
  TORCH_INTERNAL_ASSERT_DEBUG_ONLY(input.size(-2) == input.size(-1));

  TORCH_INTERNAL_ASSERT_DEBUG_ONLY(input.device() == other.device());
  TORCH_INTERNAL_ASSERT_DEBUG_ONLY(input.device() == result.device());
  TORCH_INTERNAL_ASSERT_DEBUG_ONLY(input.device() == clone_input.device());

  TORCH_INTERNAL_ASSERT_DEBUG_ONLY(input.scalar_type() == other.scalar_type());
  TORCH_INTERNAL_ASSERT_DEBUG_ONLY(input.scalar_type() == result.scalar_type());
  TORCH_INTERNAL_ASSERT_DEBUG_ONLY(input.scalar_type() == clone_input.scalar_type());

  // if 'result' has no elements we can modify it
  if (result.numel() == 0) {
    result.resize_(other.mT().sizes(), MemoryFormat::Contiguous);
    result.transpose_(-2, -1);  // make 'result' to have Fortran contiguous memory layout
  }

  // if 'clone_input' has no elements we can modify it
  if (clone_input.numel() == 0) {
    clone_input.resize_(input.mT().sizes(), MemoryFormat::Contiguous);
    clone_input.transpose_(-2, -1);  // make 'clone_input' to have Fortran contiguous memory layout
  }

  // 'result' and 'clone_input' must be in batched column major order (Fortran contiguous)
  TORCH_INTERNAL_ASSERT_DEBUG_ONLY(result.mT().is_contiguous());
  TORCH_INTERNAL_ASSERT_DEBUG_ONLY(clone_input.mT().is_contiguous());

  // triangular_solve_stub performs calculations in-place
  // 'result' must be a copy of 'other'
  // 'clone_input' must be a copy of 'input'
  TORCH_INTERNAL_ASSERT_DEBUG_ONLY(result.sizes().equals(other.sizes()));
  TORCH_INTERNAL_ASSERT_DEBUG_ONLY(clone_input.sizes().equals(input.sizes()));
  result.copy_(other);
  clone_input.copy_(input);

  triangular_solve_stub(input.device().type(), clone_input, result, /*left=*/true, upper, transpose ? TransposeType::Transpose : TransposeType::NoTranspose, unitriangular);
}

TORCH_IMPL_FUNC(triangular_solve_out)(const Tensor& self, const Tensor& A, bool upper, bool transpose, bool unitriangular, const Tensor& result, const Tensor& clone_A) {
  Tensor self_broadcast, A_broadcast;
  std::tie(self_broadcast, A_broadcast) = _linalg_broadcast_batch_dims(self, A, "triangular_solve");

  bool copy_needed = !result.transpose(-2, -1).is_contiguous();
  copy_needed |= !clone_A.transpose(-2, -1).is_contiguous();

  if (copy_needed) {
    Tensor result_tmp = at::empty({0}, self.options());
    Tensor clone_A_tmp = at::empty({0}, A.options());

    triangular_solve_out_impl(result_tmp, clone_A_tmp, A_broadcast, self_broadcast, upper, transpose, unitriangular);

    result.copy_(result_tmp);
    clone_A.copy_(clone_A_tmp);
  } else {
    triangular_solve_out_impl(result, clone_A, A_broadcast, self_broadcast, upper, transpose, unitriangular);
  }
}

// ~~~~~~~~~~~~~~~~~~~~~~~~~~~~~~~~~~~~ qr ~~~~~~~~~~~~~~~~~~~~~~~~~~~~~~~~~~~~~~~

DEFINE_DISPATCH(geqrf_stub);

static void geqrf_out_helper(const Tensor& input, const Tensor& QR, const Tensor& tau) {
  TORCH_INTERNAL_ASSERT(input.dim() >= 2);

  TORCH_INTERNAL_ASSERT(input.scalar_type() == QR.scalar_type());
  TORCH_INTERNAL_ASSERT(input.device() == QR.device());

  TORCH_INTERNAL_ASSERT(input.scalar_type() == tau.scalar_type());
  TORCH_INTERNAL_ASSERT(input.device() == tau.device());

  // if 'QR' has no elements we can modify it
  if (QR.numel() == 0) {
    QR.resize_as_(input.mT(), MemoryFormat::Contiguous);
    QR.transpose_(-2, -1); // make Fortran-contiguous
  }

  auto expected_batch_tau_shape = IntArrayRef(input.sizes().data(), input.dim() - 2).vec(); // input.shape[:-2]
  expected_batch_tau_shape.push_back(std::min(input.size(-2), input.size(-1)));
  if (tau.numel() == 0) {
    tau.resize_(expected_batch_tau_shape);
  }

  // QR tensor must be in batched column major order (Fortran contiguous)
  TORCH_INTERNAL_ASSERT(QR.mT().is_contiguous());
  TORCH_INTERNAL_ASSERT(QR.sizes().equals(input.sizes()));

  // tau tensor must be contiguous
  TORCH_INTERNAL_ASSERT(tau.is_contiguous());
  TORCH_INTERNAL_ASSERT(tau.sizes().equals(expected_batch_tau_shape));

  // geqrf_stub (apply_geqrf) performs calculations in-place and 'QR' must be a copy of input
  QR.copy_(input);
  geqrf_stub(input.device().type(), QR, tau);
}

std::tuple<Tensor&, Tensor&> geqrf_out(const Tensor& input, Tensor& QR, Tensor& tau) {
  TORCH_CHECK(input.dim() >= 2, "torch.geqrf: input must have at least 2 dimensions.");

  checkSameDevice("torch.geqrf", QR, input, "a"); // 'a' is used in documentation and native_functions.yml
  checkSameDevice("torch.geqrf", tau, input, "tau");
  checkLinalgCompatibleDtype("torch.geqrf", QR, input, "a");
  checkLinalgCompatibleDtype("torch.geqrf", tau, input, "tau");

  bool QR_input_same_type = (QR.scalar_type() == input.scalar_type());
  bool tau_input_same_type = (tau.scalar_type() == input.scalar_type());
  bool QR_equal_expected_shape = QR.sizes().equals(input.sizes());

  auto expected_batch_tau_shape = IntArrayRef(input.sizes().data(), input.dim() - 2).vec(); // input.shape[:-2]
  expected_batch_tau_shape.push_back(std::min(input.size(-2), input.size(-1)));
  bool tau_equal_expected_shape = tau.sizes().equals(expected_batch_tau_shape);

  bool is_batched_column_major = false;
  if (QR.dim() >= 2) {
    is_batched_column_major = QR.mT().is_contiguous();
  }

  // if 'QR' is not empty and not in batched column major format
  bool copy_needed = (QR.numel() != 0 && !is_batched_column_major);
  copy_needed |= (QR.numel() != 0 && !QR_equal_expected_shape); // or 'QR' does not have the expected shape
  copy_needed |= !QR_input_same_type;  // or 'QR' does not have the same dtype as input
  // we have to allocate a temporary tensor

  copy_needed |= (tau.numel() != 0 && !tau.is_contiguous());
  copy_needed |= (tau.numel() != 0 && !tau_equal_expected_shape); // or 'tau' does not have the expected shape
  copy_needed |= !tau_input_same_type;  // or 'tau' does not have the same dtype as input

  if (copy_needed) {
    Tensor QR_tmp = at::empty({0}, input.options());
    Tensor tau_tmp = at::empty({0}, input.options());

    geqrf_out_helper(input, QR_tmp, tau_tmp);

    at::native::resize_output(QR, QR_tmp.sizes());
    QR.copy_(QR_tmp);
    at::native::resize_output(tau, tau_tmp.sizes());
    tau.copy_(tau_tmp);
  } else {
    // use "out" tensors' storage directly
    geqrf_out_helper(input, QR, tau);
  }

  return std::tuple<Tensor&, Tensor&>(QR, tau);
}

std::tuple<Tensor, Tensor> geqrf(const Tensor& input) {
  Tensor QR = at::empty({0}, input.options());
  Tensor tau = at::empty({0}, input.options());
  std::tie(QR, tau) = at::geqrf_outf(input, QR, tau);
  return std::make_tuple(QR, tau);
}

/*
  Computes the QR decomposition using GEQRF and ORGQR operations.
  This is an in-place function and Q, R tensors must have correct shape and be Fortran contiguous.

  Args:
  * `input` - [in] Input tensor for QR decomposition
  * `Q` - [out] Tensor containing the Q matrices of QR decomposition
  * `R` - [out] Tensor containing the R matrices of QR decomposition
  * `compute_q` - controls whether the Q tensor is computed
  * `reduced_mode` - controls the size of Q and R tensors

  For further details, please see the LAPACK documentation for GEQRF and ORGQR.
*/
TORCH_IMPL_FUNC(linalg_qr_out)(const Tensor& A,
                               c10::string_view mode,
                               const Tensor & Q,
                               const Tensor & R) {
  auto m = A.size(-2);
  auto n = A.size(-1);
  auto k = std::min(m, n);
  bool compute_q, reduced_mode;
  std::tie(compute_q, reduced_mode) = at::native::_parse_qr_mode(mode);


  // We need an auxiliary tensor to call geqrf
  auto tau_shape = A.sizes().vec();
  tau_shape.pop_back();
  tau_shape.back() = k;
  auto tau = A.new_empty(tau_shape);

  // geqrf requires m x n workspace input that is modified in-place
  // We try to use Q. If it doesn't fit, we try to use R
  // If m > n and compute_q==false, it won't fit into Q or R, so we neet to create an auxiliary tensor
  Tensor QR;
  if (compute_q && Q.size(-1) == n) {
    QR = Q;
    QR.copy_(A);
  } else if (R.size(-2) == m) {
    QR = R;
    QR.copy_(A);
  } else {
    QR = cloneBatchedColumnMajor(A);
  }

  geqrf_stub(A.device().type(), QR, tau);

  // Split QR into Q (unless compute_q == false) and R
  if (QR.is_alias_of(R)) {
    // Copy QR into Q
    if (compute_q) {
      // If the result didn't fit in Q and compute_q == true is because Q is not of size m x n (i.e. it's of size m x m)
      TORCH_INTERNAL_ASSERT(Q.size(-1) == m);
      if (m < n) {
        Q.copy_(QR.slice(-1, 0, m));
      } else {
        Q.slice(-1, 0, n).copy_(QR);
      }
    }
    R.triu_();
  } else {
    // Copy QR into R from Q or the aux tensor
    at::triu_out(const_cast<Tensor&>(R), QR.slice(-2, 0, n));
  }

  if (compute_q) {
    // Next perform ORGQR for Q using the result from GEQRF
    orgqr_stub(A.device().type(), const_cast<Tensor&>(Q), tau);
  }
}


std::tuple<Tensor,Tensor> qr(const Tensor& self, bool some) {
  TORCH_WARN_ONCE(
    "torch.qr is deprecated in favor of torch.linalg.qr and will be removed in a future PyTorch release.\n",
    "The boolean parameter 'some' has been replaced with a string parameter 'mode'.\n",
    "Q, R = torch.qr(A, some)\n",
    "should be replaced with\n",
    "Q, R = torch.linalg.qr(A, 'reduced' if some else 'complete')"
  );
  const char* mode = some ? "reduced" : "complete";
  return at::linalg_qr(self, mode);
}

std::tuple<Tensor&,Tensor&> qr_out(const Tensor& self, bool some, Tensor& Q, Tensor& R) {
  TORCH_WARN_ONCE(
    "torch.qr is deprecated in favor of torch.linalg.qr and will be removed in a future PyTorch release.\n",
    "The boolean parameter 'some' has been replaced with a string parameter 'mode'.\n",
    "Q, R = torch.qr(A, some)\n",
    "should be replaced with\n",
    "Q, R = torch.linalg.qr(A, 'reduced' if some else 'complete')"
  );
  const char* mode = some ? "reduced" : "complete";
  return at::linalg_qr_out(Q, R, self, mode);
}

// ~~~~~~~~~~~~~~~~~~~~~~~~~~~~~~~~~~ orgqr ~~~~~~~~~~~~~~~~~~~~~~~~~~~~~~~~~~~~~~

DEFINE_DISPATCH(orgqr_stub);

/*
  The householder_product (orgqr) function allows reconstruction of an orthogonal (or unitary) matrix Q,
  from a sequence of elementary reflectors, such as is produced by the geqrf function.

  Args:
  * `input` - Tensor with the directions of the elementary reflectors below the diagonal.
  * `tau` - Tensor containing the magnitudes of the elementary reflectors.
  * `result` - result Tensor, which will contain the orthogonal (or unitary) matrix Q.

  For further details, please see the LAPACK/MAGMA documentation.
*/
Tensor& householder_product_out_helper(const Tensor& input, const Tensor& tau, Tensor& result) {
  TORCH_INTERNAL_ASSERT(input.dim() >= 2);
  TORCH_INTERNAL_ASSERT(input.size(-2) >= input.size(-1));
  TORCH_INTERNAL_ASSERT(input.size(-1) >= tau.size(-1));

  TORCH_INTERNAL_ASSERT(input.scalar_type() == tau.scalar_type());
  TORCH_INTERNAL_ASSERT(input.device() == tau.device());

  TORCH_INTERNAL_ASSERT(result.scalar_type() == input.scalar_type());
  TORCH_INTERNAL_ASSERT(result.device() == input.device());

  // if result has no elements we can modify it
  if (result.numel() == 0) {
    at::native::resize_as_(result, input.mT(), MemoryFormat::Contiguous);
    result.transpose_(-2, -1);
  }

  // result tensor must be in batched column major order (Fortran contiguous)
  TORCH_INTERNAL_ASSERT(result.mT().is_contiguous());
  TORCH_INTERNAL_ASSERT(result.sizes().equals(input.sizes()));

  // tau tensor must be contiguous
  Tensor tau_ = tau;
  if (!tau.is_contiguous()) {
    tau_ = at::empty(tau.sizes(), tau.options(), MemoryFormat::Contiguous);
    tau_.copy_(tau);
  }

  // orgqr_stub (apply_orgqr) performs calculations in-place and result must be a copy of input
  result.copy_(input);

  result = orgqr_stub(result.device().type(), result, tau_);
  return result;
}

Tensor& linalg_householder_product_out(const Tensor& input, const Tensor& tau, Tensor& result) {
  TORCH_CHECK(input.dim() >= 2, "torch.linalg.householder_product: input must have at least 2 dimensions.");
  TORCH_CHECK(
      input.size(-2) >= input.size(-1),
      "torch.linalg.householder_product: input.shape[-2] must be greater than or equal to input.shape[-1]");
  TORCH_CHECK(
      input.size(-1) >= tau.size(-1),
      "torch.linalg.householder_product: input.shape[-1] must be greater than or equal to tau.shape[-1]");

  TORCH_CHECK(
      input.dim() - tau.dim() == 1,
      "torch.linalg.householder_product: Expected tau to have one dimension less than input, but got tau.ndim equal to ",
      tau.dim(),
      " and input.ndim is equal to ",
      input.dim());
  if (input.dim() > 2) {
    auto expected_batch_tau_shape = IntArrayRef(input.sizes().data(), input.dim() - 2); // input.shape[:-2]
    auto actual_batch_tau_shape = IntArrayRef(tau.sizes().data(), tau.dim() - 1); // tau.shape[:-1]
    TORCH_CHECK(
        actual_batch_tau_shape.equals(expected_batch_tau_shape),
        "torch.linalg.householder_product: Expected batch dimensions of tau to be equal to input.shape[:-2], but got ",
        actual_batch_tau_shape);
  }

  TORCH_CHECK(
      tau.scalar_type() == input.scalar_type(),
      "torch.linalg.householder_product: tau dtype ",
      tau.scalar_type(),
      " does not match input dtype ",
      input.scalar_type());
  checkSameDevice("torch.linalg.householder_product", tau, input, "tau");
  checkSameDevice("torch.linalg.householder_product", result, input);
  checkLinalgCompatibleDtype("torch.linalg.householder_product", result, input);

  // TODO: uncomment the following when passing incorrectly sized 'result' is not allowed
  // if (result.numel() != 0) {
  //   // Resize messes up the strides, so let's not use at::native::resize_output
  //   TORCH_CHECK(result.sizes().equals(input.sizes()),
  //   "result shape ", result.sizes(), " does not match input shape ", input.sizes());
  // }

  bool result_input_same_type = (result.scalar_type() == input.scalar_type());
  bool result_equal_expected_shape = result.sizes().equals(input.sizes());
  bool is_batched_column_major = false;
  if (result.dim() >= 2) {
    is_batched_column_major = result.mT().is_contiguous();
  }

  // if result is not empty and not in batched column major format
  bool copy_needed = (result.numel() != 0 && !is_batched_column_major);
  copy_needed |= !result_input_same_type;  // or result does not have the same dtype as input
  copy_needed |= (result.numel() != 0 && !result_equal_expected_shape); // or result does not have the expected shape
  // we have to allocate a temporary tensor
  if (copy_needed) {
    Tensor result_tmp = at::empty({0}, input.options());
    result_tmp = householder_product_out_helper(input, tau, result_tmp);
    at::native::resize_output(result, result_tmp.sizes());
    result.copy_(result_tmp);
  } else {
    // use result's storage directly
    result = householder_product_out_helper(input, tau, result);
  }

  return result;
}

Tensor linalg_householder_product(const Tensor& input, const Tensor& tau) {
  Tensor result = at::empty({0}, input.options());
  result = at::linalg_householder_product_outf(input, tau, result);
  return result;
}

// torch.orgqr is an alias of torch.linalg.householder_product
// torch.linalg.householder_product is the preferred new function
Tensor& orgqr_out(const Tensor& input, const Tensor& tau, Tensor& result) {
  return at::linalg_householder_product_outf(input, tau, result);
}

Tensor orgqr(const Tensor& input, const Tensor& tau) {
  return at::linalg_householder_product(input, tau);
}

DEFINE_DISPATCH(ormqr_stub);

void ormqr_out_helper(const Tensor& input, const Tensor& tau, const Tensor& other, const Tensor& result, bool left, bool transpose) {
  TORCH_INTERNAL_ASSERT_DEBUG_ONLY(input.dim() >= 2);
  TORCH_INTERNAL_ASSERT_DEBUG_ONLY(other.dim() >= 2);

  TORCH_INTERNAL_ASSERT_DEBUG_ONLY(other.size(left ? -2 : -1) >= tau.size(-1));
  TORCH_INTERNAL_ASSERT_DEBUG_ONLY(other.size(left ? -2 : -1) == input.size(-2));

  TORCH_INTERNAL_ASSERT_DEBUG_ONLY(input.scalar_type() == tau.scalar_type());
  TORCH_INTERNAL_ASSERT_DEBUG_ONLY(input.device() == tau.device());

  TORCH_INTERNAL_ASSERT_DEBUG_ONLY(input.scalar_type() == other.scalar_type());
  TORCH_INTERNAL_ASSERT_DEBUG_ONLY(input.device() == other.device());

  TORCH_INTERNAL_ASSERT_DEBUG_ONLY(result.scalar_type() == input.scalar_type());
  TORCH_INTERNAL_ASSERT_DEBUG_ONLY(result.device() == input.device());

  // if 'result' has no elements we can modify it
  if (result.numel() == 0) {
    at::native::resize_as_(result, other.mT(), MemoryFormat::Contiguous);
    result.transpose_(-2, -1);
  }

  // 'result' tensor must be in batched column major order (Fortran contiguous)
  TORCH_INTERNAL_ASSERT_DEBUG_ONLY(result.mT().is_contiguous());
  TORCH_INTERNAL_ASSERT_DEBUG_ONLY(result.sizes().equals(other.sizes()));

  // 'tau' tensor must be contiguous
  Tensor tau_ = tau;
  if (!tau.is_contiguous()) {
    tau_ = at::empty(tau.sizes(), tau.options(), MemoryFormat::Contiguous);
    tau_.copy_(tau);
  }

  // 'input' tensor must be Fortran contiguous
  Tensor input_ = input;
  if (!input.mT().is_contiguous()) {
    input_ = at::empty(input.mT().sizes(), input.options(), MemoryFormat::Contiguous);
    input_.transpose_(-2, -1);
    input_.copy_(input);
  }

  // ormqr_stub (apply_ormqr) performs calculations in-place and 'result' must be a copy of 'other'
  result.copy_(other);

  ormqr_stub(result.device().type(), input_, tau_, result, left, transpose);
}

Tensor& ormqr_out(const Tensor& input, const Tensor& tau, const Tensor& other, bool left, bool transpose, Tensor& result) {
  TORCH_CHECK(input.dim() >= 2, "torch.ormqr: input must have at least 2 dimensions.");
  TORCH_CHECK(other.dim() >= 2, "torch.ormqr: other must have at least 2 dimensions.");

  int64_t left_size_condition = left ? -2 : -1;
  TORCH_CHECK(
      other.size(left_size_condition) >= tau.size(-1),
      "torch.ormqr: other.shape[",
      left_size_condition,
      "] must be greater than or equal to tau.shape[-1]");

  TORCH_CHECK(
      other.size(left_size_condition) == input.size(-2),
      "torch.ormqr: other.shape[",
      left_size_condition,
      "] must be equal to input.shape[-2]");

  TORCH_CHECK(
      input.dim() - tau.dim() == 1,
      "torch.ormqr: ",
      "Expected tau to have one dimension less than input, but got tau.ndim equal to ",
      tau.dim(),
      " and input.ndim is equal to ",
      input.dim());
  TORCH_CHECK(
      input.dim() == other.dim(),
      "torch.ormqr: ",
      "Expected other to have the same number of dimensions as input, but got other.ndim equal to ",
      other.dim(),
      " and input.ndim is equal to ",
      input.dim());

  if (input.dim() > 2) {
    auto expected_batch_shape = IntArrayRef(input.sizes().data(), input.dim() - 2); // input.shape[:-2]
    auto actual_batch_tau_shape = IntArrayRef(tau.sizes().data(), tau.dim() - 1); // tau.shape[:-1]
    TORCH_CHECK(
        actual_batch_tau_shape.equals(expected_batch_shape),
        "torch.ormqr: Expected batch dimensions of tau to be equal to input.shape[:-2], but got ",
        actual_batch_tau_shape);

    auto actual_batch_other_shape = IntArrayRef(other.sizes().data(), other.dim() - 2); // other.shape[:-2]
    TORCH_CHECK(
        actual_batch_other_shape.equals(expected_batch_shape),
        "torch.ormqr: Expected batch dimensions of other to be equal to input.shape[:-2], but got ",
        actual_batch_other_shape);
  }

  TORCH_CHECK(
      tau.scalar_type() == input.scalar_type(),
      "torch.ormqr: Expected input and tau to have the same dtype, but input has dtype", input.scalar_type(),
      " and tau has dtype ", tau.scalar_type());
  TORCH_CHECK(
      other.scalar_type() == input.scalar_type(),
      "torch.ormqr: Expected input and other to have the same dtype, but input has dtype", input.scalar_type(),
      " and other has dtype ", other.scalar_type());
  TORCH_CHECK(
      result.scalar_type() == input.scalar_type(),
      "torch.ormqr: Expected input and result to have the same dtype, but input has dtype", input.scalar_type(),
      " and result has dtype ", result.scalar_type());

  checkSameDevice("torch.ormqr", tau, input, "tau");
  checkSameDevice("torch.ormqr", other, input, "other");
  checkSameDevice("torch.ormqr", result, input);

  bool result_equal_expected_shape = result.sizes().equals(other.sizes());
  bool is_batched_column_major = false;
  if (result.dim() >= 2) {
    is_batched_column_major = result.mT().is_contiguous();
  }

  // if result is not empty and not in batched column major format
  bool copy_needed = (result.numel() != 0 && !is_batched_column_major);
  copy_needed |= (result.numel() != 0 && !result_equal_expected_shape); // or result does not have the expected shape
  // we have to allocate a temporary tensor
  if (copy_needed) {
    Tensor result_tmp = at::empty({0}, input.options());
    ormqr_out_helper(input, tau, other, result_tmp, left, transpose);
    at::native::resize_output(result, result_tmp.sizes());
    result.copy_(result_tmp);
  } else {
    // use result's storage directly
    ormqr_out_helper(input, tau, other, result, left, transpose);
  }

  return result;
}

Tensor ormqr(const Tensor& input, const Tensor& tau, const Tensor& other, bool left, bool transpose) {
  Tensor result = at::empty({0}, input.options());
  result = at::native::ormqr_out(input, tau, other, left, transpose, result);
  return result;
}

// ~~~~~~~~~~~~~~~~~~~~~~~~~~~~~~~~~~ linalg_eigh ~~~~~~~~~~~~~~~~~~~~~~~~~~~~~~~~

DEFINE_DISPATCH(linalg_eigh_stub);

/*
  Computes eigenvalues and eigenvectors of the tensor 'input'.

  Args:
  * 'input' - input Tensor for eigendecomposition
  * 'values' - Tensor to store computed eigenvalues
  * 'vectors' - Tensor to store computed eigenvectors
  * 'infos' - Tensor to store LAPACK/MAGMA/cuSOLVER error codes
  * 'compute_eigenvectors' - controls whether eigenvectors should be computed
  * 'uplo' - controls the portion of input matrix to consider in computations, allowed values are "u", "U", "l", "L"
    "u", "U" - upper triangular portion of the input matrix is used in computations; "l", "L" - lower.
*/

TORCH_IMPL_FUNC(_linalg_eigh_out)(const Tensor& A,
                                  c10::string_view uplo,
                                  bool compute_v,
                                  const Tensor& L,
                                  const Tensor& V) {
  if (A.numel() == 0) {
    return;
  }

  auto uplo_uppercase = static_cast<char>(std::toupper(static_cast<unsigned char>(uplo[0])));
  bool upper = (uplo_uppercase == 'U');

  Tensor V_ = V;
  if (compute_v) {
    V_.copy_(A);
  } else {
    // We need a tensor to hold A
    V_ = cloneBatchedColumnMajor(A);
  }

  const auto info = at::zeros(A.sizes().slice(0, A.dim() - 2), A.options().dtype(kInt));
  linalg_eigh_stub(A.device().type(), L, V_, info, upper, compute_v);

  at::_linalg_check_errors(info, "linalg.eigh", /*is_matrix*/A.dim() == 2);
}

std::tuple<Tensor, Tensor> linalg_eigh(const Tensor& A, c10::string_view uplo) {
  // TODO (Good intro task) Implement linalg_eigh_ex_out
  return at::_linalg_eigh(A, uplo, /*compute_v*/true);
}

std::tuple<Tensor&, Tensor&> linalg_eigh_out(const Tensor& A, c10::string_view uplo, Tensor& L, Tensor& V) {
  return at::_linalg_eigh_out(L, V, A, uplo, /*compute_v=*/true);
}


Tensor linalg_eigvalsh(const Tensor& A, c10::string_view uplo) {
  // See [Note: svdvals_compute_uv] for the condition in compute_v
  return std::get<0>(at::_linalg_eigh(A, uplo,
                     /*comptue_v=*/_requires_fw_or_bw_grad(A) || isTensorSubclassLike(A)));
}

Tensor& linalg_eigvalsh_out(const Tensor& A, c10::string_view uplo, Tensor& L) {
  auto V = at::empty({0}, A.options());
  at::_linalg_eigh_out(L, V, A, uplo, /*comptue_v=*/false);
  return L;
}

// ~~~~~~~~~~~~~~~~~~~~~~~~~~~~~~~~~~ symeig ~~~~~~~~~~~~~~~~~~~~~~~~~~~~~~~~~~~~~

template <typename scalar_t>
static void apply_symeig(Tensor& self, Tensor& eigvals, bool eigenvectors, bool upper, std::vector<int64_t>& infos) {
#if !AT_BUILD_WITH_LAPACK()
  AT_ERROR("symeig: LAPACK library not found in compilation");
#else
  using value_t = typename c10::scalar_value_type<scalar_t>::type;
  auto self_data = self.data_ptr<scalar_t>();
  auto eigvals_data = eigvals.data_ptr<value_t>();
  auto self_matrix_stride = matrixStride(self);
  auto eigvals_stride = eigvals.size(-1);
  auto batch_size = batchCount(self);
  auto n = self.size(-1);

  char uplo = upper ? 'U' : 'L';
  char jobz = eigenvectors ? 'V' : 'N';

  // NOLINTNEXTLINE(cppcoreguidelines-init-variables)
  int info;
  // Run once, first to get the optimum work size.
  // Since we deal with batches of matrices with the same dimensions, doing this outside
  // the loop saves (batch_size - 1) workspace queries which would provide the same result
  // and (batch_size - 1) calls to allocate and deallocate workspace using at::empty()
  int lwork = -1;
  scalar_t wkopt;

  Tensor rwork;
  value_t* rwork_data = nullptr;
  if (isComplexType(at::typeMetaToScalarType(self.dtype()))) {
    int64_t lrwork = std::max(int64_t(1), 3 * n - 2);
    ScalarType dtype = toRealValueType(typeMetaToScalarType(self.dtype()));
    rwork = at::empty({lrwork}, self.options().dtype(dtype));
    rwork_data = rwork.data_ptr<value_t>();
  }

  lapackSymeig<scalar_t, value_t>(jobz, uplo, n, self_data, n, eigvals_data, &wkopt, lwork, rwork_data, &info);
  lwork = std::max<int>(1, real_impl<scalar_t, value_t>(wkopt));
  Tensor work = at::empty({lwork}, self.options());

  for (const auto i : c10::irange(batch_size)) {
    scalar_t* self_working_ptr = &self_data[i * self_matrix_stride];
    value_t* eigvals_working_ptr = &eigvals_data[i * eigvals_stride];

    // now compute the eigenvalues and the eigenvectors (optionally)
    lapackSymeig<scalar_t, value_t>(jobz, uplo, n, self_working_ptr, n, eigvals_working_ptr, work.data_ptr<scalar_t>(), lwork, rwork_data, &info);
    infos[i] = info;
    if (info != 0) {
      return;
    }
  }
#endif
}

std::tuple<Tensor, Tensor> _symeig_helper_cpu(const Tensor& self, bool eigenvectors, bool upper) {
  std::vector<int64_t> infos(batchCount(self), 0);

  auto self_sizes = self.sizes().vec();
  self_sizes.pop_back();
  ScalarType dtype = toRealValueType(typeMetaToScalarType(self.dtype()));
  auto eigvals = at::empty(self_sizes, self.options().dtype(dtype));

  if (self.numel() == 0) {
    return std::tuple<Tensor, Tensor>(eigvals, at::empty_like(self, LEGACY_CONTIGUOUS_MEMORY_FORMAT));
  }

  auto self_working_copy = cloneBatchedColumnMajor(self);
  AT_DISPATCH_FLOATING_AND_COMPLEX_TYPES(self.scalar_type(), "symeig_cpu", [&]{
    apply_symeig<scalar_t>(self_working_copy, eigvals, eigenvectors, upper, infos);
  });

  if (self.dim() > 2) {
    batchCheckErrors(infos, "symeig_cpu");
  } else {
    singleCheckErrors(infos[0], "symeig_cpu");
  }
  if (eigenvectors) {
    return std::tuple<Tensor, Tensor>(eigvals, self_working_copy);
  } else {
    return std::tuple<Tensor, Tensor>(eigvals, at::empty({0}, self.options()));
  }
}

std::tuple<Tensor, Tensor> symeig(const Tensor& self, bool eigenvectors, bool upper) {
  TORCH_WARN_ONCE(
    "torch.symeig is deprecated in favor of torch.linalg.eigh and will be removed in a future ",
    "PyTorch release.\n",
    "The default behavior has changed from using the upper triangular portion of the matrix by default ",
    "to using the lower triangular portion.\n",
    "L, _ = torch.symeig(A, upper=upper)\n",
    "should be replaced with\n",
    "L = torch.linalg.eigvalsh(A, UPLO='U' if upper else 'L')\n",
    "and\n",
    "L, V = torch.symeig(A, eigenvectors=True)\n"
    "should be replaced with\n",
    "L, V = torch.linalg.eigh(A, UPLO='U' if upper else 'L')"
  );
  squareCheckInputs(self, "linalg.symeig");
  return at::_symeig_helper(self, eigenvectors, upper);
}

std::tuple<Tensor&, Tensor&> symeig_out(const Tensor& self, bool eigenvectors, bool upper, Tensor& vals, Tensor& vecs) {
  TORCH_WARN_ONCE(
    "torch.symeig is deprecated in favor of torch.linalg.eigh and will be removed in a future ",
    "PyTorch release.\n",
    "The default behavior has changed from using the upper triangular portion of the matrix by default ",
    "to using the lower triangular portion.\n",
    "L, _ = torch.symeig(A, upper=upper)\n",
    "should be replaced with\n",
    "L = torch.linalg.eigvalsh(A, UPLO='U' if upper else 'L')\n",
    "and\n",
    "L, V = torch.symeig(A, eigenvectors=True)\n"
    "should be replaced with\n",
    "L, V = torch.linalg.eigh(A, UPLO='U' if upper else 'L')"
  );
  checkSameDevice("symeig", vals, self, "eigenvalues");
  checkSameDevice("symeig", vecs, self, "eigenvectors");
  checkLinalgCompatibleDtype("symeig", vecs, self, "eigenvectors");
  // eigenvalues are always real-valued here
  ScalarType real_dtype = toRealValueType(self.scalar_type());
  checkLinalgCompatibleDtype("symeig", vals.scalar_type(), real_dtype, "eigenvalues");

  Tensor vals_tmp, vecs_tmp;
  std::tie(vals_tmp, vecs_tmp) = at::symeig(self, eigenvectors, upper);

  at::native::resize_output(vals, vals_tmp.sizes());
  at::native::resize_output(vecs, vecs_tmp.sizes());
  vals.copy_(vals_tmp);
  vecs.copy_(vecs_tmp);
  return std::tuple<Tensor&, Tensor&>(vals, vecs);
}

// ~~~~~~~~~~~~~~~~~~~~~~~~~~~~~~~~~~~~ linalg_eig ~~~~~~~~~~~~~~~~~~~~~~~~~~~~~~~

// This function returns complex-valued eigenvectors that is obtained from LAPACK GEEV's real-valued output
// This function is also used for the MAGMA path because intermediate MAGMA's results live on CPU
template <typename scalar_t>
static void linalg_eig_make_complex_eigenvectors_impl(Tensor& result, const Tensor& complex_values, const Tensor& real_vectors) {
  // From GEEV documentation:
  // Complex conjugate pairs of eigenvalues appear consecutively with the eigenvalue having the positive imaginary part first
  // If the j-th eigenvalue is real, then v(j) = VR(:,j), the j-th column of VR.
  // If the j-th and (j+1)-st eigenvalues form a complex conjugate pair, then v(j) = VR(:,j) + i*VR(:,j+1) and v(j+1) = VR(:,j) - i*VR(:,j+1).

  auto batch_size = batchCount(real_vectors);
  auto n = real_vectors.size(-1);
  auto matrix_stride = matrixStride(real_vectors);

  auto result_data = result.data_ptr<c10::complex<scalar_t>>();
  auto real_vectors_data = real_vectors.data_ptr<scalar_t>();
  auto values_data = complex_values.data_ptr<c10::complex<scalar_t>>();

  for (auto b = decltype(batch_size){0}; b < batch_size; b++) {
    scalar_t* vecs = &real_vectors_data[b * matrix_stride];
    c10::complex<scalar_t>* res = &result_data[b * matrix_stride];
    c10::complex<scalar_t>* vals = &values_data[b * n];
    for (auto j = decltype(n){0}; j < n; j++) {
      if (vals[j].imag() == 0.0) {  // eigenvalue is real, then v(j) = VR(:,j)
        for (auto i = decltype(n){0}; i < n; i++) {
          res[j * n + i] = c10::complex<scalar_t>(vecs[j * n + i], 0);
        }
      } else {
        for (auto i = decltype(n){0}; i < n; i++) {
          res[j * n + i] = c10::complex<scalar_t>(vecs[j * n + i],  vecs[(j+1) * n + i]);      // v(j)   = VR(:,j) + i*VR(:,j+1)
          res[(j+1) * n + i] = c10::complex<scalar_t>(vecs[j * n + i], -vecs[(j+1) * n + i]);  // v(j+1) = VR(:,j) - i*VR(:,j+1)
        }
        j++;
      }
    }
  }
}

static Tensor& linalg_eig_make_complex_eigenvectors(Tensor& complex_vectors, const Tensor& complex_values, const Tensor& real_vectors) {
  // These asserts make explicit the requirements on tensors for 'linalg_eig_make_complex_eigenvectors_impl'
  TORCH_INTERNAL_ASSERT_DEBUG_ONLY(complex_vectors.device() == at::kCPU);
  TORCH_INTERNAL_ASSERT_DEBUG_ONLY(complex_values.device() == at::kCPU);
  TORCH_INTERNAL_ASSERT_DEBUG_ONLY(real_vectors.device() == at::kCPU);

  TORCH_INTERNAL_ASSERT_DEBUG_ONLY(complex_vectors.is_complex());
  TORCH_INTERNAL_ASSERT_DEBUG_ONLY(complex_values.is_complex());
  TORCH_INTERNAL_ASSERT_DEBUG_ONLY(real_vectors.is_floating_point());

  TORCH_INTERNAL_ASSERT_DEBUG_ONLY(complex_vectors.mT().is_contiguous());
  TORCH_INTERNAL_ASSERT_DEBUG_ONLY(complex_values.is_contiguous());
  TORCH_INTERNAL_ASSERT_DEBUG_ONLY(real_vectors.mT().is_contiguous());

  AT_DISPATCH_FLOATING_TYPES(real_vectors.scalar_type(), "linalg_eig_make_complex_vector", [&]{
    linalg_eig_make_complex_eigenvectors_impl<scalar_t>(complex_vectors, complex_values, real_vectors);
  });
  return complex_vectors;
}

DEFINE_DISPATCH(linalg_eig_stub);

std::tuple<Tensor&, Tensor&> linalg_eig_out_info(const Tensor& input, Tensor& values, Tensor& vectors, Tensor& infos, bool compute_eigenvectors) {
  // MAGMA doesn't have GPU interface for GEEV routine, it requires inputs to be on CPU
  // therefore we create all intermediate tensors on CPU
  auto options = input.options().device(at::kCPU);

  // These internal asserts make explicit the assumptions in the implementation
  // Error check with the actual error messages are done on the higher level of the hierarchy of calls
  TORCH_INTERNAL_ASSERT_DEBUG_ONLY(input.dim() >= 2);
  TORCH_INTERNAL_ASSERT_DEBUG_ONLY(input.size(-2) == input.size(-1));

  // for real-valued 'input', eigenvalues can be real-valued or complex-valued
  TORCH_INTERNAL_ASSERT_DEBUG_ONLY((toComplexType(input.scalar_type()) == values.scalar_type()) || (input.scalar_type() == values.scalar_type()));
  TORCH_INTERNAL_ASSERT_DEBUG_ONLY(values.device() == at::kCPU);

  // for real-valued 'input', eigenvectors can be real-valued or complex-valued
  if (compute_eigenvectors) {
    TORCH_INTERNAL_ASSERT_DEBUG_ONLY((toComplexType(input.scalar_type()) == vectors.scalar_type()) || (input.scalar_type() == vectors.scalar_type()));
    TORCH_INTERNAL_ASSERT_DEBUG_ONLY(vectors.device() == at::kCPU);
  }

  TORCH_INTERNAL_ASSERT_DEBUG_ONLY(infos.scalar_type() == at::kInt);
  TORCH_INTERNAL_ASSERT_DEBUG_ONLY(infos.device() == at::kCPU);
  TORCH_INTERNAL_ASSERT_DEBUG_ONLY(infos.numel() == std::max<int64_t>(1, batchCount(input)));
  TORCH_INTERNAL_ASSERT_DEBUG_ONLY(infos.is_contiguous());

  // if 'vectors' has no elements we can modify it
  if (vectors.numel() == 0 && compute_eigenvectors) {
    vectors.resize_(input.sizes(), MemoryFormat::Contiguous);
    vectors.transpose_(-2, -1);  // make 'vectors' to have Fortran contiguous memory layout
  }

  // if 'values' has no elements we can modify it
  auto values_shape = IntArrayRef(input.sizes().data(), input.dim()-1);  // input.shape[:-1]
  if (values.numel() == 0) {
    values.resize_(values_shape, MemoryFormat::Contiguous);
  }

  // 'vectors' must be in batched column major order (Fortran contiguous)
  if (compute_eigenvectors) {
    TORCH_INTERNAL_ASSERT_DEBUG_ONLY(vectors.mT().is_contiguous());
    TORCH_INTERNAL_ASSERT_DEBUG_ONLY(vectors.sizes().equals(input.sizes()));
  }

  // 'values' must be contiguous
  TORCH_INTERNAL_ASSERT_DEBUG_ONLY(values.is_contiguous());
  TORCH_INTERNAL_ASSERT_DEBUG_ONLY(values.sizes().equals(values_shape));

  // if 'input' is complex then use 'values' directly else create a temporary to hold the real and imaginary parts
  // and then use at::complex_out
  Tensor real_imag_values = values;

  // if 'input' is complex then use 'vectors' directly else maybe create a temporary to hold real vectors
  // and then use linalg_eig_make_complex_eigenvectors
  Tensor maybe_complex_vectors = vectors;
  if (!input.is_complex()) {
    // first n elements to hold the real portion of the output and the last n elements to hold the imaginary portion
    auto real_imag_shape = IntArrayRef(input.sizes().data(), input.dim()-2).vec();  // input.shape[:-2]
    real_imag_shape.push_back(input.size(-1) * 2);
    real_imag_values = at::empty(real_imag_shape, options, MemoryFormat::Contiguous);

    // linalg_eig_stub expects real-valued tensor to store eigenvectors
    // output of linalg_eig_stub need to be post-processed later to produce complex-valued eigenvectors
    // we do this post-processing only if 'vectors' is complex-valued
    // otherwise storage of 'vectors' is used directly
    if (vectors.is_complex() && compute_eigenvectors) {
      maybe_complex_vectors = at::empty(input.sizes(), options, MemoryFormat::Contiguous);
      maybe_complex_vectors.transpose_(-2, -1);  // make 'maybe_complex_vectors' to have Fortran contiguous memory layout
    }
  }

  // MAGMA uses a hybrid CPU-GPU algorithm that performs well only for large matrices
  // See: https://github.com/pytorch/pytorch/pull/52491#issuecomment-795685687
  // Here we call CPU path for matrices smaller than 2048x2048
  // that should be in general significantly faster than calling MAGMA
  if (input.size(-1) <= 2048) {
    linalg_eig_stub(at::kCPU, real_imag_values, maybe_complex_vectors, infos, input.to(kCPU), compute_eigenvectors);
  } else {
    linalg_eig_stub(input.device().type(), real_imag_values, maybe_complex_vectors, infos, input, compute_eigenvectors);
  }

  // if input is not complex we need to do some post-processing
  if (!input.is_complex()) {
    // extract real and imaginary parts of the output
    auto real_values = real_imag_values.slice(/*dim=*/-1, /*start=*/0, /*end*/input.size(-1));
    auto imag_values = real_imag_values.slice(/*dim=*/-1, /*start=*/input.size(-1));

    // if the imaginary part is zero we don't need to do anything
    bool is_zero_imag = at::all(imag_values == 0.0).item().toBool();
    if (is_zero_imag) {
      values.copy_(real_values);
      if (compute_eigenvectors) {
        vectors.copy_(maybe_complex_vectors);  // does nothing for !vectors.is_complex() because vectors.is_same(maybe_complex_vectors) == true
      }
      return std::tuple<Tensor&, Tensor&>(values, vectors);
    }

    if (values.is_complex()) {
      values = at::complex_out(values, real_values, imag_values);
    } else {
      TORCH_CHECK(false, "torch.linalg.eig: imaginary part of eigenvalues is non-zero, can't safely cast eigenvalues to non-complex dtype.")
    }
    if (compute_eigenvectors) {
      if (vectors.is_complex()) {
          vectors = linalg_eig_make_complex_eigenvectors(vectors, values, maybe_complex_vectors);
      } else {
        TORCH_CHECK(false, "torch.linalg.eig: imaginary part of eigenvectors is non-zero, can't safely cast eigenvectors to non-complex dtype.")
      }
    }
  }

  return std::tuple<Tensor&, Tensor&>(values, vectors);
}

std::tuple<Tensor&, Tensor&> linalg_eig_out(const Tensor& input, Tensor& values, Tensor& vectors) {
  TORCH_CHECK(input.isfinite().all().item<bool>(), "torch.linalg.eig: input tensor should not contain infs or NaNs.");
  squareCheckInputs(input, "linalg.eig");

  // unlike NumPy for real-valued inputs the output is always complex-valued
  checkLinalgCompatibleDtype("torch.linalg.eig", values.scalar_type(), toComplexType(input.scalar_type()), "eigenvalues");
  checkLinalgCompatibleDtype("torch.linalg.eig", vectors.scalar_type(), toComplexType(input.scalar_type()), "eigenvectors");
  checkSameDevice("torch.linalg.eig", values, input, "eigenvalues");
  checkSameDevice("torch.linalg.eig", vectors, input, "eigenvectors");

  // MAGMA doesn't have GPU interface for GEEV routine, it requires inputs to be on CPU
  auto options = input.options().device(at::kCPU);
  auto infos = at::zeros({std::max<int64_t>(1, batchCount(input))}, options.dtype(kInt));

  // if result is not empty and not in batched column major format we have to allocate a temporary tensor
  bool is_batched_column_major = false;
  if (vectors.dim() >= 2) {
    is_batched_column_major = vectors.mT().is_contiguous();
  }

  bool values_expected_type = (values.scalar_type() == toComplexType(input.scalar_type()));
  bool vectors_expected_type = (vectors.scalar_type() == toComplexType(input.scalar_type()));

  auto expected_values_shape = IntArrayRef(input.sizes().data(), input.dim()-1);  // input.shape[:-1]
  bool values_equal_expected_shape = values.sizes().equals(expected_values_shape);
  bool vectors_equal_expected_shape = vectors.sizes().equals(input.sizes());

  // if result is not empty and not in batched column major format
  bool values_tmp_needed = (values.numel() != 0 && !values.is_contiguous());
  bool vectors_tmp_needed = (vectors.numel() != 0 && !is_batched_column_major);
  // or result does not have the expected shape
  values_tmp_needed |= (values.numel() != 0 && !values_equal_expected_shape);
  vectors_tmp_needed |= (vectors.numel() != 0 && !vectors_equal_expected_shape);
  // or result does not have the expected dtype
  values_tmp_needed |= !values_expected_type;
  vectors_tmp_needed |= !vectors_expected_type;
  // we will allocate a temporary tensor and do the copy

  // because MAGMA's GEEV takes CPU inputs and returns CPU outputs
  // "out" tensors that are on GPU device can't be used directly
  values_tmp_needed |= values.is_cuda();
  vectors_tmp_needed |= vectors.is_cuda();

  // determine the appropriate scalar_type for the temporary tensors
  ScalarType values_type = input.scalar_type();
  ScalarType vectors_type = input.scalar_type();
  if (!input.is_complex()) {
    // for real-valued input we can have either real- or complex-valued output
    ScalarType input_complex_dtype = toComplexType(input.scalar_type());
    values_type = values.is_complex() ? input_complex_dtype : values_type;
    vectors_type = vectors.is_complex() ? input_complex_dtype : vectors_type;
  }

  if (values_tmp_needed && vectors_tmp_needed) {
    Tensor values_tmp = at::empty({0}, options.dtype(values_type));
    Tensor vectors_tmp = at::empty({0}, options.dtype(vectors_type));
    std::tie(values_tmp, vectors_tmp) = linalg_eig_out_info(input, values_tmp, vectors_tmp, infos, true);
    at::native::resize_output(values, values_tmp.sizes());
    values.copy_(values_tmp);
    at::native::resize_output(vectors, vectors_tmp.sizes());
    vectors.copy_(vectors_tmp);
  } else if (!values_tmp_needed && vectors_tmp_needed) {
    // use 'values' storage directly
    Tensor vectors_tmp = at::empty({0}, options.dtype(vectors_type));
    std::tie(values, vectors_tmp) = linalg_eig_out_info(input, values, vectors_tmp, infos, true);
    at::native::resize_output(vectors, vectors_tmp.sizes());
    vectors.copy_(vectors_tmp);
  } else if (values_tmp_needed && !vectors_tmp_needed) {
    // use 'vectors' storage directly
    Tensor values_tmp = at::empty({0}, options.dtype(values_type));
    std::tie(values_tmp, vectors) = linalg_eig_out_info(input, values_tmp, vectors, infos, true);
    at::native::resize_output(values, values_tmp.sizes());
    values.copy_(values_tmp);
  } else {
    // use 'values' and 'vectors' storage directly
    std::tie(values, vectors) = linalg_eig_out_info(input, values, vectors, infos, true);
  }

  // Now check LAPACK/MAGMA error codes
  at::_linalg_check_errors(infos, "torch.linalg.eig", input.dim() == 2);
  return std::tuple<Tensor&, Tensor&>(values, vectors);
}

std::tuple<Tensor, Tensor> linalg_eig(const Tensor& input) {
  ScalarType complex_dtype = toComplexType(input.scalar_type());
  Tensor values = at::empty({0}, input.options().dtype(complex_dtype));
  Tensor vectors = at::empty({0}, input.options().dtype(complex_dtype));

  at::linalg_eig_outf(input, values, vectors);

  return std::tuple<Tensor, Tensor>(values, vectors);
}

Tensor& linalg_eigvals_out(const Tensor& input, Tensor& values) {
  squareCheckInputs(input, "linalg.eigvals");

  // unlike NumPy for real-valued inputs the output is always complex-valued
  checkLinalgCompatibleDtype("torch.linalg.eigvals", values.scalar_type(), toComplexType(input.scalar_type()), "eigenvalues");
  checkSameDevice("torch.linalg.eigvals", values, input, "eigenvalues");

  // MAGMA doesn't have GPU interface for GEEV routine, it requires inputs to be on CPU
  auto options = input.options().device(at::kCPU);
  auto infos = at::zeros({std::max<int64_t>(1, batchCount(input))}, options.dtype(kInt));

  bool values_expected_type = (values.scalar_type() == toComplexType(input.scalar_type()));

  auto expected_values_shape = IntArrayRef(input.sizes().data(), input.dim()-1);  // input.shape[:-1]
  bool values_equal_expected_shape = values.sizes().equals(expected_values_shape);

  // if result is not empty and not in batched column major format
  bool values_tmp_needed = (values.numel() != 0 && !values.is_contiguous());
  // or result does not have the expected shape
  values_tmp_needed |= (values.numel() != 0 && !values_equal_expected_shape);
  // or result does not have the expected dtype
  values_tmp_needed |= !values_expected_type;
  // we will allocate a temporary tensor and do the copy

  // because MAGMA's GEEV takes CPU inputs and returns CPU outputs
  // 'values' tensor that is on GPU device can't be used directly
  values_tmp_needed |= values.is_cuda();

  // determine the appropriate scalar_type for the temporary tensors
  ScalarType values_type = input.scalar_type();
  if (!input.is_complex()) {
    // for real-valued input we can have either real- or complex-valued output
    ScalarType input_complex_dtype = toComplexType(input.scalar_type());
    values_type = values.is_complex() ? input_complex_dtype : values_type;
  }

  Tensor vectors;
  if (values_tmp_needed) {
    Tensor values_tmp = at::empty({0}, options.dtype(values_type));
    std::tie(values_tmp, std::ignore) = linalg_eig_out_info(input, values_tmp, vectors, infos, /*compute_eigenvectors=*/false);
    at::native::resize_output(values, values_tmp.sizes());
    values.copy_(values_tmp);
  } else { // use 'values' storage directly
    std::tie(values, std::ignore) = linalg_eig_out_info(input, values, vectors, infos, /*compute_eigenvectors=*/false);
  }

  // Now check LAPACK/MAGMA error codes
  at::_linalg_check_errors(infos, "torch.linalg.eigvals", input.dim() == 2);
  return values;
}

Tensor linalg_eigvals(const Tensor& input) {
  // if input requires grad we must compute the eigenvectors to make this function differentiable
  // the eigenvectors are not exposed to the user
  if (_requires_fw_or_bw_grad(input)) {
    return std::get<0>(at::linalg_eig(input));
  }

  ScalarType complex_dtype = toComplexType(input.scalar_type());
  Tensor values = at::empty({0}, input.options().dtype(complex_dtype));

  at::linalg_eigvals_outf(input, values);

  return values;
}

// ~~~~~~~~~~~~~~~~~~~~~~~~~~~~~~~~~~~~ eig ~~~~~~~~~~~~~~~~~~~~~~~~~~~~~~~~~~~~~~

DEFINE_DISPATCH(eig_stub);

std::tuple<Tensor&, Tensor&> eig_out(const Tensor& self, bool eigenvectors, Tensor& e, Tensor& v) {
  TORCH_WARN_ONCE(
    "torch.eig is deprecated in favor of torch.linalg.eig and will be removed in a future ",
    "PyTorch release.\n",
    "torch.linalg.eig returns complex tensors of dtype cfloat or cdouble rather than real tensors ",
    "mimicking complex tensors.\n",
    "L, _ = torch.eig(A)\n",
    "should be replaced with\n",
    "L_complex = torch.linalg.eigvals(A)\n",
    "and\n",
    "L, V = torch.eig(A, eigenvectors=True)\n",
    "should be replaced with\n",
    "L_complex, V_complex = torch.linalg.eig(A)"
  );
  TORCH_CHECK(self.dim() == 2, "input should be 2 dimensional");
  TORCH_CHECK(self.size(0) == self.size(1), "input should be square");
  TORCH_CHECK(self.isfinite().all().item<bool>(), "input should not contain infs or NaNs");
  checkSameDevice("torch.eig", e, self, "eigenvalues");
  checkLinalgCompatibleDtype("torch.eig", e, self, "eigenvalues");
  if (eigenvectors) {
    checkSameDevice("torch.eig", v, self, "eigenvectors");
    checkLinalgCompatibleDtype("torch.eig", v, self, "eigenvectors");
  }
  int64_t n = self.size(-1);

  if (isComplexType(at::typeMetaToScalarType(self.dtype()))) {
      at::native::resize_output(e, {n});
  } else {
      at::native::resize_output(e, {n, 2});
  }
  if (eigenvectors) {
      at::native::resize_output(v, self.sizes());
  }

  // optimization: if self is empty, we can immediately return the empty
  // tensors, instead of getting empty tensors from eig_helper
  if (self.numel() == 0) {
      return std::tuple<Tensor&, Tensor&>(e, v);
  }

  Tensor vals_, vecs_;
  std::tie(vals_, vecs_) = eig_stub(self.device().type(), self, eigenvectors);
  e.copy_(vals_);
  if (eigenvectors) {
    v.copy_(vecs_);
  }
  return std::tuple<Tensor&, Tensor&>(e, v);
}

std::tuple<Tensor,Tensor> eig(const Tensor& self, bool eigenvectors) {
  Tensor e = at::empty({0}, self.options());
  Tensor v = at::empty({0}, self.options());
  at::eig_out(e, v, self, eigenvectors);
  return std::tuple<Tensor, Tensor>(e, v);
}

// ~~~~~~~~~~~~~~~~~~~~~~~~~~~~~~~~~ linalg_svd ~~~~~~~~~~~~~~~~~~~~~~~~~~~~~~~~~~

/* torch.svd, implemented in terms of torch.linalg.svd. There are two main
   differences:

    1. the 2nd parameter is bool some=True, which if effectively the opposite
       of full_matrices=True

    2. svd returns V, while linalg.svd returns Vh = V^H
*/

DEFINE_DISPATCH(svd_stub);

TORCH_IMPL_FUNC(_linalg_svd_out)(const Tensor& A,
                                 const bool full_matrices,
                                 const bool compute_uv,
                                 c10::optional<c10::string_view> driver,
                                 const Tensor & U,
                                 const Tensor & S,
                                 const Tensor & Vh) {
  // Half optimisation half precondition for some parts of the LAPACK / cuSOLVER
  // In particular, the call to lapackSvd to compute lwork fails otherwise
  if (A.numel() == 0) {
    // Needed in the case that we have e.g. A.shape == (3, 0) and full_matrices=True
    // We fill U or Vh with the identity matrix as it's a valid SVD for the empty matrix
    if (compute_uv && full_matrices) {
      if (U.numel() != 0) {
        U.zero_();
        U.diagonal(0, -2, -1).fill_(1.);
      }
      if (Vh.numel() != 0) {
        Vh.zero_();
        Vh.diagonal(0, -2, -1).fill_(1.);
      }
    }
    return;
  }

  // We need to distinguish the cuSOLVER case, as cuSOLVER expects F-contig matrices, but
  // it computes V rather than Vh
  const bool use_cusolver = at::native::svd_uses_cusolver(A);
  TORCH_CHECK(use_cusolver || !driver.has_value(),
    "torch.linalg.svd: keyword argument `driver=` is only supported on CUDA inputs with cuSOLVER backend.");

  // A always needs to be copied as its contents will be destroyed during the computaton of the SVD
  // Now, MAGMA needs the copy to be on CPU, while cuSOLVER needs it to be on CUDA, so we'll defer
  // the copy as a column major matrix to the backends.
  const auto info = at::zeros(IntArrayRef(A.sizes().begin(), A.sizes().end() - 2), A.options().dtype(kInt));

  svd_stub(A.device().type(),
           A,
           full_matrices,
           compute_uv,
           driver,
           U, S, Vh, info);

  // TODO This should be removed, and the code checking for convergence should be lifted
  // from svd_cusolver to this function. We should then make sure that this function
  // never errors out.
  at::_linalg_check_errors(info, "linalg.svd", /*is_matrix*/A.dim() == 2);
}

std::tuple<Tensor&, Tensor&, Tensor&>
linalg_svd_out(const Tensor& A,
               bool full_matrices,
               c10::optional<c10::string_view> driver,
               Tensor & U,
               Tensor & S,
               Tensor & Vh) {
  // This function does not have an _ex variant as we always check errors inside
  // to assure the convergence of the algorithm anyway. See
  // https://github.com/pytorch/pytorch/issues/28293
  // https://github.com/pytorch/pytorch/issues/64237
  //
  // We must delegate both linalg_svd and linalg_svdvals to
  // _linalg_svd (rather than delegating linalg_svdvals to linalg_svd) because
  //   1. We don't want to expose the `compute_uv` parameter in svd
  //   2. We would like to make use of the `compute_uv=False` optimisation within svdvals
  // The only way to achieve these two things and still abide by the compositionality rules
  // is by dispatching to another function.
  return at::_linalg_svd_out(U, S, Vh, A, full_matrices, /*compute_uv=*/true, driver);
}

std::tuple<Tensor, Tensor, Tensor> linalg_svd(const Tensor& A, bool full_matrices,
    c10::optional<c10::string_view> driver) {
  return at::_linalg_svd(A, full_matrices, /*compute_uv=*/true, driver);
}

// See note in linalg_svd for why this function does not have an _ex variant
Tensor& linalg_svdvals_out(const Tensor& A, c10::optional<c10::string_view> driver, Tensor & S) {
  // Dummies
  auto U = at::empty({0}, A.options());
  auto Vh = at::empty({0}, A.options());
  at::_linalg_svd_out(U, S, Vh, A, /*full_matrices=*/false, /*comptue_uv=*/false, /*driver=*/driver);
  return S;
}

Tensor linalg_svdvals(const Tensor& A, c10::optional<c10::string_view> driver) {
  // [Note: svdvals_compute_uv]
  // NB: Why do we need isTensorSubclassLike check for linalg_svdvals but not linalg_eigvals?
  //     svdvals is decomposed at the vmap level in functorch so A can be a BatchedTensor wrapping
  //     a TensorWrapper requiring fw or bw grad.
  return std::get<1>(at::_linalg_svd(A, /*full_matrices=*/false,
                     /*comptue_uv=*/_requires_fw_or_bw_grad(A) || isTensorSubclassLike(A),
                     /*driver=*/driver));
}

std::tuple<Tensor&, Tensor&, Tensor&> svd_out(const Tensor& self, bool some, bool compute_uv,
    Tensor& U, Tensor& S, Tensor& V) {

  if (compute_uv) {
    if (V.dim() >= 2) {
      V.transpose_(-2, -1);
    }
    at::linalg_svd_out(U, S, V, self, /*full_matrices=*/!some);
    V.transpose_(-2, -1);
    if (V.is_complex()) {
      // We cannot use `_set_conj` as it does not play well with backwards
      V.conj_physical_();
    }
  } else {
    TORCH_CHECK(self.scalar_type() == U.scalar_type(),
    "torch.svd: Expected out tensor to have dtype ", self.scalar_type(), " but got ", U.scalar_type(), " instead");

    TORCH_CHECK(self.scalar_type() == V.scalar_type(),
    "torch.svd: Expected out tensor to have dtype ", self.scalar_type(), " but got ", V.scalar_type(), " instead");

    at::linalg_svdvals_out(S, self);
    // some == false returns U, Vh of size (m, m), (n, n) full of zeros
    const auto m = self.size(-2);
    const auto n = self.size(-1);
    auto sizes = self.sizes().vec();

    sizes.end()[-1] = m;
    at::native::resize_output(U, sizes);
    U.zero_();

    sizes.end()[-2] = n;
    sizes.end()[-1] = n;
    at::native::resize_output(V, sizes);
    V.zero_();
  }

  return std::tie(U, S, V);
}

std::tuple<Tensor, Tensor, Tensor> svd(const Tensor& self, bool some, bool compute_uv) {
  // TODO: uncomment the following when svd is deprecated not only in docs
  // torch/xla is blocking the transition from at::svd to at::linalg_svd in at::linalg_pinv code
  // see https://github.com/pytorch/xla/issues/2755
  // TORCH_WARN_ONCE(
  //     "torch.svd is deprecated in favor of torch.linalg.svd and will be ",
  //     "removed in a future PyTorch release.\n",
  //     "U, S, V = torch.svd(A, some=some, compute_uv=True) (default)\n",
  //     "should be replaced with\n",
  //     "U, S, Vh = torch.linalg.svd(A, full_matrices=not some)\n",
  //     "V = Vh.mH()\n",
  //     "and\n",
  //     "_, S, _ = torch.svd(A, some=some, compute_uv=False)\n",
  //     "should be replaced with\n",
  //     "S = torch.linalg.svdvals(A)");
  TORCH_CHECK(self.dim() >= 2, "linalg.svd: input should have at least 2 dimensions, but has ", self.dim(), " dimensions instead");
  Tensor U, S, Vh;
  if (compute_uv) {
    std::tie(U, S, Vh) = at::linalg_svd(self, /*full_matrices=*/!some);
  } else {
    S = at::linalg_svdvals(self);
    // some == false returns U, Vh of size (m, m), (n, n) full of zeros
    const auto m = self.size(-2);
    const auto n = self.size(-1);

    auto sizes = self.sizes().vec();
    sizes.end()[-1] = m;
    U = at::zeros(sizes, self.options());
    sizes.end()[-2] = n;
    sizes.end()[-1] = n;
    Vh = at::zeros(sizes, self.options());
  }
  return std::make_tuple(std::move(U), std::move(S), Vh.mH());
}

// ~~~~~~~~~~~~~~~~~~~~~~~~~~~~~~~~~~~ lstsq ~~~~~~~~~~~~~~~~~~~~~~~~~~~~~~~~~~~~~

DEFINE_DISPATCH(lstsq_stub);

/*
  Solves a least squares problem. That is minimizing the squared Frobenius norm of |B - A X|.

  Input args:
  * 'input' - Tensor containing batches of m-by-n matrix A.
  * 'other' - Tensor containing batches of max(m, n)-by-nrhs matrix B.
  * 'cond' - relative tolerance for determining rank of A.
  * 'driver' - the name of the LAPACK driver that is used to compute the solution.
  Output args (modified in-place):
  * 'solution' - Tensor to store the solution matrix X.
  * 'residuals' - Tensor to store values of the residual sum of squares for each column of the solution.
  * 'rank' - Tensor to store the rank of A.
  * 'singular_values' - Tensor to store the singular values of A.
  * 'infos' - Tensor to store error codes of linear algebra math library.

  For further details, please see the LAPACK documentation for GELS/GELSY/GELSS/GELSD routines.
*/
static void linalg_lstsq_out_info(
    Tensor& solution,
    Tensor& residuals,
    Tensor& rank,
    Tensor& singular_values,
    Tensor& infos,
    const Tensor& input,
    const Tensor& other,
    double rcond,
    std::string& driver) {
  // These internal asserts make explicit the assumptions in the implementation
  // Error check with the actual error messages are done on the higher level of
  // the hierarchy of calls
  TORCH_INTERNAL_ASSERT(input.dim() >= 2);
  TORCH_INTERNAL_ASSERT(other.dim() >= 1);

  auto dim_diff = input.dim() - other.dim();
  TORCH_INTERNAL_ASSERT(0 <= dim_diff && dim_diff <= 1);

  TORCH_INTERNAL_ASSERT(input.scalar_type() == other.scalar_type());
  TORCH_INTERNAL_ASSERT(input.device() == other.device());

  TORCH_INTERNAL_ASSERT(solution.scalar_type() == input.scalar_type());
  TORCH_INTERNAL_ASSERT(solution.device() == input.device());

  TORCH_INTERNAL_ASSERT(residuals.device() == input.device());

  TORCH_INTERNAL_ASSERT(rank.scalar_type() == at::kLong);
  TORCH_INTERNAL_ASSERT(rank.device() == input.device());

  auto real_dtype = toRealValueType(input.scalar_type());
  TORCH_INTERNAL_ASSERT(singular_values.scalar_type() == real_dtype);
  TORCH_INTERNAL_ASSERT(singular_values.device() == input.device());

  TORCH_INTERNAL_ASSERT(infos.scalar_type() == at::kInt);
  TORCH_INTERNAL_ASSERT(infos.device() == input.device());
  TORCH_INTERNAL_ASSERT(infos.numel() == std::max<int64_t>(1, batchCount(input)));
  TORCH_INTERNAL_ASSERT(infos.is_contiguous());

  bool vector_case = linalg_solve_is_vector_rhs(input, other);
  // we need to unsqueeze 'other' because 2-dimensional tensors are expected in the implementation
  Tensor other_2d = vector_case ? other.unsqueeze(-1) : other;

  TORCH_INTERNAL_ASSERT(input.size(-2) == other_2d.size(-2));

  std::vector<int64_t> expected_solution_shape = broadcast_batch_size(input, other_2d, input.dim() - 2);
  // the actual shape of the solution returned is (*, n,) or (*, n, nrhs)
  // but LAPACK requires extra dimensions to store raw residuals
  // so the expected shape is (*, max(m, n),) or (*, max(m, n), nrhs)
  auto m = input.size(-2);
  auto n = input.size(-1);
  auto nrhs = other.size(-1);
  expected_solution_shape.push_back(std::max(m, n));
  if (!vector_case) {
    expected_solution_shape.push_back(nrhs);
  }

  // if 'solution' has no elements we can modify it
  if (solution.numel() == 0) {
    if (vector_case) {
      solution.resize_(expected_solution_shape, MemoryFormat::Contiguous);
    } else {
      auto shape_transposed = expected_solution_shape;
      std::swap(shape_transposed.end()[-1], shape_transposed.end()[-2]);
      solution.resize_(shape_transposed, MemoryFormat::Contiguous);
      solution.transpose_(-2, -1);
    }
  }

  // if 'solution' is non-empty it must have the expected shape
  TORCH_INTERNAL_ASSERT(solution.sizes().equals(expected_solution_shape));

  // 'solution' must be in batched column major order (Fortran contiguous) for 2D inputs
  // or C contiguous for 1D input
  if (vector_case) {
    TORCH_INTERNAL_ASSERT(solution.is_contiguous());
  } else {
    TORCH_INTERNAL_ASSERT(solution.mT().is_contiguous());
  }

  // for 1-dimensional 'other', we need to unsqueeze the 'solution' before passing to "apply_solve"
  if (vector_case) {
    solution = solution.unsqueeze_(-1);
  }

  // _linalg_lstsq_helper_ performs calculations in-place and 'solution' must be a copy of other_2d
  solution.narrow(-2, 0, other_2d.size(-2)).copy_(other_2d);

  // if 'rank' is empty we might resize it
  auto input_batch_shape = IntArrayRef(input.sizes().cbegin(), input.sizes().cend() - 2);
  if (rank.numel() == 0 && driver != "gels") { // gels driver doesn't set 'rank'
    rank.resize_(input_batch_shape, MemoryFormat::Contiguous);
  }

  // if 'rank' is non-empty it must have the expected shape and be contiguous
  if (driver != "gels") {
    TORCH_INTERNAL_ASSERT(rank.sizes().equals(input_batch_shape));
    TORCH_INTERNAL_ASSERT(rank.is_contiguous());
  }

  // if 'singular_values' is empty we might resize it
  auto singular_values_shape = input_batch_shape.vec();
  singular_values_shape.push_back(std::min(m, n));
  if (singular_values.numel() == 0 && (driver == "gelsd" || driver == "gelss")) {
    singular_values.resize_(singular_values_shape, MemoryFormat::Contiguous);
  }

  // if 'singular_values' is non-empty it must have the expected shape and be contiguous
  if (driver == "gelsd" || driver == "gelss") {
    TORCH_INTERNAL_ASSERT(singular_values.sizes().equals(singular_values_shape));
    TORCH_INTERNAL_ASSERT(singular_values.is_contiguous());
  }

  // 'input' is modified in-place so we need a column-major copy
  auto input_working_copy = copyBatchedColumnMajor(input);

  // now the actual call that computes the result in-place (apply_lstsq)
  lstsq_stub(input.device().type(), input_working_copy, solution, rank, singular_values, infos, rcond, driver);

  // residuals are available only if m > n and drivers other than gelsy used
  if (m > n && driver != "gelsy") {
    // if the driver is gelss or gelsd then the residuals are available only if rank == n
    bool compute_residuals = true;
    if (driver == "gelss" || driver == "gelsd") {
      if (input.dim() == 2) {
        compute_residuals = (rank.item().toInt() == n);
      } else {
        // it is not clear what to do if some matrices have rank < n in case of batched input
        // For now let's compute the residuals only if all matrices have rank equal to n
        // This behaviour may be changed in the future
        // See https://github.com/pytorch/pytorch/issues/56483
        compute_residuals = at::all(rank == n).item().toBool();
      }
    }
    if (compute_residuals) {
      // LAPACK stores residuals data for postprocessing in rows n:(m-n)
      auto raw_residuals = solution.narrow(/*dim=*/-2, /*start=*/n, /*length*/m - n);
      if (raw_residuals.is_complex()) {
        raw_residuals.mul_(raw_residuals.conj());
        raw_residuals = at::real(raw_residuals);
      } else {
        raw_residuals.pow_(2);
      }
      at::sum_out(residuals, raw_residuals, /*dim=*/-2, /*keepdim=*/false, /*dtype*/real_dtype);
    }
  }
  solution = solution.narrow(/*dim=*/-2, /*start=*/0, /*length*/n);
  if (m == 0) {
    solution.zero_();
  }

  // for 1-dimensional 'other', we need to squeeze the solution after "apply_lstsq"
  if (vector_case) {
    solution = solution.squeeze_(-1);
  }
}

static std::string get_default_lstsq_driver(c10::optional<c10::string_view> driver, const Tensor& input) {
  // if `driver` is empty, we set driver_str to "gels" if working with CUDA tensors,
  // otherwise to "gelsy" driver.
  std::string driver_str;
  // check whether the user provided name is a valid driver name
  if (driver.has_value()) {
    driver_str = std::string(driver.value());
    // convert `driver_str` to lower case inplace.
    std::transform(driver_str.begin(), driver_str.end(), driver_str.begin(),
      [](unsigned char c) { return std::tolower(c); });
    static std::unordered_set<c10::string_view> allowed_drivers = {
      "gels", "gelsy", "gelsd", "gelss"
    };
    if (input.device() == at::kCPU) {
      TORCH_CHECK(
        allowed_drivers.find(driver_str) != allowed_drivers.end(),
        "torch.linalg.lstsq: parameter `driver` should be one of "
        "(gels, gelsy, gelsd, gelss)"
      );
    } else { // else if (input.is_cuda())
      TORCH_CHECK(
        driver_str == "gels",
        "torch.linalg.lstsq: `driver` other than `gels` is not supported on CUDA"
      );
    }
  } else {
    // if driver name is not provided, set to default 'gelsy' if on CPU,
    // or to `gels` if on CUDA.
    driver_str = input.is_cuda() ? "gels" : "gelsy";
  }
  return driver_str;
}

std::tuple<Tensor&, Tensor&, Tensor&, Tensor&> linalg_lstsq_out(
    const Tensor& input,
    const Tensor& other,
    c10::optional<double> rcond,
    c10::optional<c10::string_view> driver,
    Tensor& solution,
    Tensor& residuals,
    Tensor& rank,
    Tensor& singular_values) {
  TORCH_CHECK(input.dim() >= 2, "torch.linalg.lstsq: input must have at least 2 dimensions.");
  TORCH_CHECK(other.dim() >= 1, "torch.linalg.lstsq: other must have at least 1 dimension.");
  TORCH_CHECK(
      input.scalar_type() == other.scalar_type(),
      "torch.linalg.lstsq: Expected input and other to have the same dtype, but got input's dtype ",
      input.scalar_type(),
      " and other's dtype ",
      other.scalar_type());

  auto dim_diff = input.dim() - other.dim();
  TORCH_CHECK(
      0 <= dim_diff && dim_diff <= 1,
      "torch.linalg.lstsq: input.dim() must be greater or equal to other.dim() and (input.dim() - other.dim()) <= 1");
  Tensor other_2d = dim_diff ? other.unsqueeze(-1) : other;
  TORCH_CHECK(
      input.size(-2) == other_2d.size(-2),
      dim_diff ? "torch.linalg.lstsq: input.size(-2) should match other.size(-1)"
               : "torch.linalg.lstsq: input.size(-2) should match other.size(-2)");

  checkSameDevice("torch.linalg.lstsq", other, input, "other");
  checkSameDevice("torch.linalg.lstsq", solution, input, "solution");
  checkSameDevice("torch.linalg.lstsq", residuals, input, "residuals");
  checkSameDevice("torch.linalg.lstsq", rank, input, "rank");
  checkSameDevice("torch.linalg.lstsq", singular_values, input, "singular_values");

  // 'solution' is expected to have same dtype as input
  checkLinalgCompatibleDtype("torch.linalg.lstsq", solution, input, "solution");

  // 'residuals' is expected to have real float dtype
  ScalarType real_dtype = c10::toRealValueType(input.scalar_type());
  checkLinalgCompatibleDtype("torch.linalg.lstsq", residuals.scalar_type(), real_dtype, "solution");

  // 'rank' is expected to have integer dtype
  // actual LAPACK calls use int32_t type for rank, but we promote it to int64_t
  // to be consistent with torch.linalg.matrix_rank output dtype
  ScalarType rank_expected_type = ScalarType::Long;
  checkLinalgCompatibleDtype("torch.linalg.lstsq", rank.scalar_type(), rank_expected_type, "rank");

  // 'singular_values' is expected to have real float dtype
  checkLinalgCompatibleDtype("torch.linalg.lstsq", singular_values.scalar_type(), real_dtype, "singular_values");

  std::string driver_name = get_default_lstsq_driver(driver, input);

  // set default rcond value
  double rcond_value = rcond.has_value()
    ? rcond.value()
    : _get_epsilon(c10::toRealValueType(input.scalar_type())) * std::max<int64_t>(input.size(-2), input.size(-1));

  auto infos = at::zeros({std::max<int64_t>(1, batchCount(input))}, input.options().dtype(kInt));

  // now check whether the provided output tensors can be used directly

  // Two types of 'other' tensors are supported:
  // - 1-dimensional (1D) tensor or batch of 1D tensors (vector case)
  // - 2-dimensional (2D) tensor or batch of 2D tensors (matrix case)
  // original torch.lstsq supported only the matrix case, while NumPy works for both cases
  // for the batched input we need to be able to distinguish them
  // auto expected_batched_rhs_shape = IntArrayRef(input.sizes().data(), input.dim() - 1); // input.shape[:-1]
  // bool vector_case = other.dim() == 1 || (input.dim() - 1 == other.dim() && other.sizes().equals(expected_batched_rhs_shape));
  bool vector_case = linalg_solve_is_vector_rhs(input, other);

  // provided output tensor can be used directly if:
  // 1. the shape matches the expected shape
  // 2. the dtype matches the expected dtype
  // 3. the tensor is contiguous

  // Checks for the 'solution' tensor
  std::vector<int64_t> expected_solution_shape = broadcast_batch_size(input, other_2d, input.dim() - 2);
  // the actual shape of the shape of the solution returned in (*, n,) or (*, n, nrhs)
  // but LAPACK requires extra dimensions so the expected shape is (*, max(m, n),) or (*, max(m, n), nrhs)
  expected_solution_shape.push_back(std::max(input.size(-1), input.size(-2)));
  if (!vector_case && other.dim() > 2) {
    expected_solution_shape.push_back(other.size(-1));
  }

  bool solution_equal_expected_shape = solution.sizes().equals(expected_solution_shape);
  bool solution_input_same_type = (solution.scalar_type() == input.scalar_type());

  bool is_solution_batched_column_major = false;
  if (vector_case) {
    is_solution_batched_column_major = solution.is_contiguous();
  } else if (!vector_case && solution.dim() >= 2) {
    is_solution_batched_column_major = solution.mT().is_contiguous();
  }

  // 'residuals' is not checked here because at::sum_out(residuals, ...) does that

  auto input_batch_shape = IntArrayRef(input.sizes().cbegin(), input.sizes().cend() - 2);

  // Checks for the 'rank' tensor
  // rank is a scalar value for each matrix in the batch so
  // rank's expected shape is equal to input.shape[0:input.ndim-2]
  bool rank_equal_expected_shape = true;
  bool rank_equal_expected_type = true;
  bool rank_is_contiguous = true;
  if (driver_name != "gels") { // gels driver doesn't set 'rank'
    rank_equal_expected_shape = rank.sizes().equals(input_batch_shape);
    rank_equal_expected_type = (rank.scalar_type() == at::kLong);
    rank_is_contiguous = rank.is_contiguous();
  }

  // Checks for the 'singular_values' tensor
  // singular values are computed only with "gelsd" and "gelss" drivers currently
  bool singular_values_equal_expected_shape = true;
  bool singular_values_equal_expected_type = true;
  bool singular_values_is_contiguous = true;
  if (driver_name == "gelsd" || driver_name == "gelss") {
    auto singular_values_shape = input_batch_shape.vec();
    singular_values_shape.push_back(std::min(input.size(-1), input.size(-2)));
    singular_values_equal_expected_shape = singular_values.sizes().equals(singular_values_shape);
    singular_values_equal_expected_type = (singular_values.scalar_type() == real_dtype);
    singular_values_is_contiguous = singular_values.is_contiguous();
  }

  // if solution is not empty and not in batched column major format
  bool copy_needed = (solution.numel() != 0 && !is_solution_batched_column_major);
  copy_needed |= !solution_input_same_type;  // or solution does not have the same dtype as input
  copy_needed |= (solution.numel() != 0 && !solution_equal_expected_shape); // or solution does not have the expected shape

  copy_needed |= !rank_equal_expected_type;
  copy_needed |= (rank.numel() != 0 && !rank_equal_expected_shape);
  copy_needed |= (rank.numel() != 0 && !rank_is_contiguous);

  copy_needed |= !singular_values_equal_expected_type;
  copy_needed |= (singular_values.numel() != 0 && !singular_values_equal_expected_shape);
  copy_needed |= (singular_values.numel() != 0 && !singular_values_is_contiguous);

  if (copy_needed) { // we have to allocate temporary tensors
    Tensor solution_tmp = at::empty({0}, input.options());
    Tensor residuals_tmp = at::empty({0}, input.options().dtype(real_dtype));
    Tensor rank_tmp = at::empty({0}, input.options().dtype(at::kLong));
    Tensor singular_values_tmp = at::empty({0}, input.options().dtype(real_dtype));

    linalg_lstsq_out_info(solution_tmp, residuals_tmp, rank_tmp, singular_values_tmp, infos, input, other, rcond_value, driver_name);

    at::native::resize_output(solution, solution_tmp.sizes());
    solution.copy_(solution_tmp);

    at::native::resize_output(residuals, residuals_tmp.sizes());
    residuals.copy_(residuals_tmp);

    at::native::resize_output(rank, rank_tmp.sizes());
    rank.copy_(rank_tmp);

    at::native::resize_output(singular_values, singular_values_tmp.sizes());
    singular_values.copy_(singular_values_tmp);
  } else {
    // else use the provided output storage directly
    linalg_lstsq_out_info(solution, residuals, rank, singular_values, infos, input, other, rcond_value, driver_name);
  }

  at::_linalg_check_errors(infos, "torch.linalg.lstsq", infos.numel() <= 1);
  return std::tuple<Tensor&, Tensor&, Tensor&, Tensor&>(solution, residuals, rank, singular_values);
}

std::tuple<Tensor, Tensor, Tensor, Tensor> linalg_lstsq(
    const Tensor& input, const Tensor& other,
    c10::optional<double> rcond,
    c10::optional<c10::string_view> driver) {
  Tensor solution = at::empty({0}, input.options());
  Tensor residuals = at::empty({0}, input.options().dtype(toRealValueType(input.scalar_type())));
  Tensor rank = at::empty({0}, input.options().dtype(at::kLong));
  Tensor singular_values = at::empty({0}, input.options().dtype(toRealValueType(input.scalar_type())));
  std::tie(solution, residuals, rank, singular_values) =
      at::linalg_lstsq_outf(input, other, rcond, driver, solution, residuals, rank, singular_values);
  return std::make_tuple(solution, residuals, rank, singular_values);
}

// ~~~~~~~~~~~~~~~~~~~~~~~~~~~~~~~ legacy_lstsq ~~~~~~~~~~~~~~~~~~~~~~~~~~~~~~~

// This wraps Lapack's gels routine, which uses a QR or LQ factorization to
// solve any linear system, minimizing ||A.X - B||
// A & B must be fortran-contiguous matrixes.
// On exit, A is overwritten with the QR/LQ factorization of input A
//          B is overwritten with the solution vectors
template <typename scalar_t>
static void apply_lstsq(const Tensor& B, const Tensor& A) {
#if !AT_BUILD_WITH_LAPACK()
  TORCH_INTERNAL_ASSERT(false, "lstsq: LAPACK library not found in compilation");
#else

  int m, n, nrhs, lda, ldb, info, lwork;
  scalar_t wkopt = 0.0;
  lwork = -1; // work length
  m = A.size(0);
  n = A.size(1);
  nrhs = B.size(1);
  info = 0;
  lda = m;
  ldb = (m > n) ? m : n;

  auto B_data = B.data_ptr<scalar_t>();
  auto A_data = A.data_ptr<scalar_t>();

  // get info how much space is needed
  lapackGels<scalar_t>('N', m, n, nrhs, A_data, lda, B_data, ldb, &wkopt, lwork, &info);

  lwork = static_cast<int>(wkopt);
  Tensor work_tensor = at::empty({lwork}, A.scalar_type());
  auto work = work_tensor.data_ptr<scalar_t>();

  lapackGels<scalar_t>('N', m, n, nrhs, A_data, lda, B_data, ldb, work, lwork, &info);

  TORCH_CHECK(
      info >= 0,
      "Lapack Error in gels : Illegal argument ", -info);
  TORCH_CHECK(
      info == 0,
      "Lapack Error in gels: The ", info, "-th diagonal element of the ",
      "triangular factor of A is zero");
#endif
}

std::tuple<Tensor, Tensor> legacy_lstsq(const Tensor& B, const Tensor& A) {
  TORCH_WARN_ONCE(
    "torch.lstsq is deprecated in favor of torch.linalg.lstsq and will be removed in a future PyTorch release.\n",
    "torch.linalg.lstsq has reversed arguments and does not return the QR decomposition in "
    "the returned tuple (although it returns other information about the problem).\n",
    "To get the qr decomposition consider using torch.linalg.qr.\n",
    "The returned solution in torch.lstsq stored the residuals of the solution in the ",
    "last m - n columns of the returned value whenever m > n. In torch.linalg.lstsq, the ",
    "residuals in the field 'residuals' of the returned named tuple.\n",
    "The unpacking of the solution, as in\n",
    "X, _ = torch.lstsq(B, A).solution[:A.size(1)]\n",
    "should be replaced with\n",
    "X = torch.linalg.lstsq(A, B).solution");

  TORCH_CHECK(A.scalar_type() == B.scalar_type(), "Exepected A and B dtypes to match but found ",
              A.scalar_type(), " and ", B.scalar_type());
  TORCH_CHECK(A.dim() == 2, "Expected A to have 2 dimensions, but got ", A.dim());
  TORCH_CHECK(A.numel() != 0, "A should not be empty");
  TORCH_CHECK(B.dim() == 1 || B.dim() == 2, "Expected B to have 1 or 2 "
      "dimensions, but got ", B.dim());
  TORCH_CHECK(B.numel() != 0, "B should not be empty");
  TORCH_CHECK(A.size(0) == B.size(0), "Expected A and B to have same size "
      "at dim 0, but A has ", A.size(0), " rows and B has ", B.size(0), " rows");

  const auto a_sizes = A.sizes();
  const auto ldb = std::max(a_sizes[0], a_sizes[1]);

  auto A_working = cloneBatchedColumnMajor(A);
  auto B_working = copyBatchedColumnMajor(B.dim() == 1 ? B.unsqueeze(1) : B, ldb);

  AT_DISPATCH_FLOATING_TYPES(B.scalar_type(), "lstsq_cpu", [&] {
    apply_lstsq<scalar_t>(B_working, A_working);
  });

  return std::tuple<Tensor, Tensor>(B_working, A_working);
}

std::tuple<Tensor&,Tensor&> legacy_lstsq_out(
    const Tensor& B, const Tensor& A, Tensor& B_out, Tensor& A_out) {
  const auto dtype = A.scalar_type();
  TORCH_CHECK(B.scalar_type() == dtype, "exepected A and B dtypes to match but found ",
              A.scalar_type(), " and ", B.scalar_type());
  TORCH_CHECK(A_out.scalar_type() == dtype, "A_out to have scalar type ", dtype,
              " but found", A_out.scalar_type());
  TORCH_CHECK(B_out.scalar_type() == dtype, "A_out to have scalar type ", dtype,
              " but found", B_out.scalar_type());
  Tensor A_tmp, B_tmp;
  std::tie(B_tmp, A_tmp) = native::legacy_lstsq(B, A);
  resize_output(A_out, A_tmp.sizes());
  A_out.copy_(A_tmp);
  resize_output(B_out, B_tmp.sizes());
  B_out.copy_(B_tmp);
  return std::tuple<Tensor&, Tensor&>(B_out, A_out);
}

DEFINE_DISPATCH(ldl_factor_stub);

TORCH_IMPL_FUNC(linalg_ldl_factor_ex_out)
(const Tensor& self,
 bool hermitian,
 bool check_errors,
 const Tensor& LD,
 const Tensor& pivots,
 const Tensor& info) {
  // LAPACK workspace query segfalts if the input has 0 in batch dimensions.
  if (self.numel() == 0) {
    info.zero_();
    return;
  }

  // We decided not to include upper flag in the API.
  // https://github.com/pytorch/pytorch/pull/69828#issuecomment-1015143819
  // We can revisit this decision later and remove upper completely
  // also from low level functions or add it to the public API.
  bool upper = false;
  if (upper) {
    at::triu_out(const_cast<Tensor&>(LD), self);
  } else {
    at::tril_out(const_cast<Tensor&>(LD), self);
  }

  // call ldl_factor_stub that fills the result tensors
  ldl_factor_stub(
      self.device().type(), LD, pivots, info, upper, hermitian);

  if (check_errors) {
    at::_linalg_check_errors(
        info, "torch.linalg.ldl_factor_ex", self.dim() == 2);
  }
}

std::tuple<Tensor&, Tensor&> linalg_ldl_factor_out(
    const Tensor& self,
    bool hermitian,
    Tensor& LD,
    Tensor& pivots) {
  auto info = at::empty({0}, self.options().dtype(kInt));
  // We pass check_errors as we want to use lu_factor rather than lu_factor_ex
  // in the errors
  at::linalg_ldl_factor_ex_outf(
      self, hermitian, /*check_errors=*/false, LD, pivots, info);
  at::_linalg_check_errors(info, "torch.linalg.ldl_factor", self.dim() == 2);
  return std::tie(LD, pivots);
}

std::tuple<Tensor, Tensor> linalg_ldl_factor(
    const Tensor& self,
    bool hermitian) {
  Tensor LD, pivots, info;
  std::tie(LD, pivots, info) =
      at::linalg_ldl_factor_ex(self, hermitian, /*check_errors=*/false);
  at::_linalg_check_errors(info, "torch.linalg.ldl_factor", self.dim() == 2);
  return std::make_tuple(std::move(LD), std::move(pivots));
}

DEFINE_DISPATCH(ldl_solve_stub);

TORCH_IMPL_FUNC(linalg_ldl_solve_out)
(const Tensor& LD,
 const Tensor& pivots,
 const Tensor& B,
 bool hermitian,
 const Tensor& result) {
  if (LD.numel() == 0 || pivots.numel() == 0) {
    return;
  }

  auto pivots_ = pivots.expect_contiguous();

  auto LD_ = at::native::borrow_else_clone(
      LD.mT().is_contiguous(), LD, LD, /*row_major=*/false);
  result.copy_(B);
  TORCH_INTERNAL_ASSERT_DEBUG_ONLY(batchCount(result) == batchCount(result));

  ldl_solve_stub(
      B.device().type(), *LD_, *pivots_, result, false, hermitian);
}

// ~~~~~~~~~~~~~~~~~~~~~~~~~~~~~~~ solve_triangular ~~~~~~~~~~~~~~~~~~~~~~~~~~~~~~~

/*
Solves the matrix equation AX = B for A triangular.
'left' If true solves AX = B, if false solves XA = B
'upper' controls the portion of input matrix to consider in computations,
'unitriangular' if true then we assume diag(A) to be ones
'out' The tensor with the result. If A == out, A will be modified in place
*/
Tensor& linalg_solve_triangular_out(
    const Tensor& A,
    const Tensor& B,
    bool upper,
    bool left,
    bool unitriangular,
    Tensor& out) {
  checkInputsSolver(A, B, left, "linalg.solve_triangular");
  Tensor A_, B_;
  std::tie(B_, A_) = _linalg_broadcast_batch_dims(B, A, /*don't check errors*/nullptr);

  // We'll write F-contig / F-transpose for FORTRAN contiguous / FORTRAN transpose etc
  // We say that a matrix is F-ready if it's F-contig OR F-transpose
  // At this point, A, B have been broadcasted but may or may not be F-ready

  // The following algorithm minimises copies and allocations. In pseudocode:
  // if out is wrong size:
  //   resize_output(out)
  // # Invariant: out is the right size
  // Tensor out_f; # Tensor that we will pass to FORTRAN
  // if out is F-ready:
  //   out_f = out;
  // else:
  //   Allocate out_f F-ready
  // if B != out_f:
  //   copy B into out_f
  // # Invariant: out_f F-ready and has B copied into it
  // if out_f is F-transposed:
  //   transpose equation
  // if out_f is conj:
  //   conjugate equation
  // # Invariant: out_f is not conjugated and F-contig
  // Tensor A_f; # Tensor that will be sent to FORTRAN
  // if A is F-ready:
  //   if A is conj and A is not transposed:
  //     # We need to clone A in this case. See [Cloning A]
  //     clone A F-contig into A_f
  //   else:
  //     A_f = A;
  // else:
  //   clone A F-contig into A_f
  // # Invariant: out_f is F-contig and A_f is F-ready
  // # We pass FORTRAN the flags indicating if A_f is transposed and or conjugated
  //
  // # Here we undo the conjugations / transposes on out_f if needed
  //
  // if out_f not same out:
  //   copy out_f into out
  // return out
  //
  // Note: The logic for the negative bit is the same as that for the conjugate bit
  //
  // Note: [Cloning A] If we are careful when allocating B when it needs to be allocated at the
  // beginning of the algorithm, it is possible to always elide the copy of A here.
  // Via this trick, the algorithm will copy at most one of A or B (never both) whenever A
  // and B are F-ready and not A.is_neg() (which happens almost always in practice).
  // When called as f(A, B, out=B) in most practical cases it'll perform no copies.

  const bool avoid_copy_A = A_.transpose(-2, -1).is_contiguous() && A_.is_conj();
  if (avoid_copy_A) {
    // See Note: [Cloning A]
    at::native::resize_output(out, B_.sizes());
  }
  else {
    // poorman's reimplementation of resize_output with result F-contig
    if (resize_output_check(out, B_.sizes())) {
      out.resize_(B_.transpose(-2, -1).sizes(), MemoryFormat::Contiguous);
      out.transpose_(-2, -1);  // make 'out' have Fortran contiguous memory layout
    }
  }
  // Invariant: out has the right size, so we'll be able to copy into it later on

  Tensor out_f; // the out that will go into fortran
  // We use C10_LIKELY mostly for documentation as it helps following what's the most likely path
  if C10_LIKELY (is_row_or_column_contiguous(out)) {
    out_f = out;
    if C10_LIKELY (!out.is_same(B_)) {
      out_f.copy_(B_);
    }
  } else {
    if (avoid_copy_A) {
      // See Note: [Cloning A]
      out_f = B_.clone(at::MemoryFormat::Contiguous);
    }
    else {
      out_f = cloneBatchedColumnMajor(B_);
    }
  }
  // Invariant: out_f F-ready and has B copied into it

  // out_f is F-transposed
  bool transpose_A = false;
  bool transpose_out_f = false;
  if (out_f.stride(-1) == 1) {
    left = !left;
    transpose_A = true;
    transpose_out_f = true;
    out_f.transpose_(-2 ,-1);
  }

  // No need to conjugate anything if out_f is conj as AX = conj(B) <=> conj(A)conj(X) = B
  // and X = B after the algortihm. We just anotate that A is conjugated later on
  // The solution will be written into out_f, so it'll be conjugated already

  Tensor A_f = A_;  // The A that will go into fortran

  bool A_is_conj = A_f.is_conj() != out_f.is_conj();
  bool A_is_neg = A_f.is_neg() != out_f.is_neg();
  bool A_is_f_contig = (A_f.stride(-1) == 1) == transpose_A;
  if C10_UNLIKELY (!is_row_or_column_contiguous(A_f)) {
    // We first anotate with flags on A_f all the conj / transpose / neg coming from out
    // and then we clone the resulting tensor to resolve all of them in memory
    if (out_f.is_conj()) {
      A_f = A_f.conj();
    }
    A_is_conj = false;

    if (out_f.is_neg()) {
      A_f = A_f._neg_view();
    }
    A_is_neg = false;

    // This choice is to be consistent with how we flip `upper` later on
    // Note that this is the same reasoning we apply for neg and conj below
    // If B has neg or out or transpose, then we need to resolve it in memory
    A_f = transpose_A ? A_f.clone(at::MemoryFormat::Contiguous)
                      : cloneBatchedColumnMajor(A_f);
    A_is_f_contig = true;
  } else if C10_UNLIKELY (A_is_f_contig && A_is_conj) {
    if C10_UNLIKELY (A_f.is_neg() || out_f.is_neg()) {
      // Cases A_is_neg (remember that B.is_neg() iff out_f.is_same(B))
      // -AX = -B => A(-X) = B. Swap neg of A_f. Nothing to do on X as X.is_same(B).
      // -AX = B. We resolve the neg in memory
      // AX = -B => -A -X = B. We resolve the neg in memory for A,
      //                       Since X.is_same(B), we already have that X.is_neg() == true

      // We do the neg with a view, as this will be resolved in the clone below
      if (out_f.is_neg()) {
        A_f = A_f._neg_view();
      }
      A_is_neg = false;
    }
    // We resolve the transpose if necessary and then leave A_f F-transposed,
    // as BLAS can handle the case F-transposed and conjugated
    A_f = at::clone(transpose_A ? A_f.mT() : A_f, at::MemoryFormat::Contiguous);
    A_is_f_contig = false;
    if (transpose_A) {
      upper = !upper;
    }
    // As we've already resolved the conj of A in the clone
    A_is_conj = out_f.is_conj();
  } else if C10_UNLIKELY (A_is_neg) {
    // We follow the same logic as above, only that in this case we need to perform the
    // negation in memory
    if (out_f.is_neg()) {
      A_f = -A_f;
    } else {
      A_f = A_f.resolve_neg();
    }
    A_is_neg = false;
    // As we've already resolved the conj of A in the negationa bove
    A_is_conj = out_f.is_conj();
  }
  // Invariant: out_f is F-contig and A_f is F-ready
  // neg has been resolved

  // If we pass the matrix physically F-transposed, we need to change the parity of upper
  if (A_f.stride(-1) == 1) {
    upper = !upper;
  }

  triangular_solve_stub(
    A_f.device().type(), A_f, out_f,
    /*left=*/left,
    /*upper=*/upper,
    /*transpose*/to_transpose_type(A_is_f_contig, A_is_conj),
    /*unitriangular=*/unitriangular);

  if (transpose_out_f) {
    out_f.transpose_(-2, -1);
  }

  if (!out_f.is_same(out)) {
    out.copy_(out_f);
  }
  return out;
}

Tensor linalg_solve_triangular(
    const Tensor& A,
    const Tensor& B,
    bool upper,
    bool left,
    bool unitriangular) {
  Tensor out = at::empty({0}, A.options());
  linalg_solve_triangular_out(A, B, upper, left, unitriangular, out);
  return out;
}

Tensor linalg_vander(
    const Tensor& x,
    c10::optional<int64_t> N) {
  auto t = x.scalar_type();
  TORCH_CHECK(t == ScalarType::Float ||
              t == ScalarType::Double ||
              t == ScalarType::ComplexFloat ||
              t == ScalarType::ComplexDouble ||
              c10::isIntegralType(t, false),
              "linalg.vander supports floating point, complex, and integer tensors, but got ", t);
  const auto x_ = x.dim() == 0 ? x.unsqueeze(-1) : x;

  auto shape = x_.sizes().vec();
  const auto n = N.value_or(shape.back());
  TORCH_CHECK(n > 1, "N must be greater than 1.");

  // Append cumprod of the oher 0...n-1 powers
  shape.push_back(n - 1);
  auto result = at::cumprod(x_.unsqueeze(-1).expand(shape), -1);
  // The row of ones
  shape.back() = 1LL;
  auto ones =  result.new_ones(shape);
  return at::cat({ones, result}, /*dim=*/ -1);
}
}}  // namespace at::native<|MERGE_RESOLUTION|>--- conflicted
+++ resolved
@@ -411,50 +411,6 @@
   }
 }
 
-<<<<<<< HEAD
-TORCH_META_FUNC(_linalg_det)(const Tensor& A) {
-  at::native::squareCheckInputs(A, "linalg.det");
-  at::native::checkFloatingOrComplex(A, "linalg.det");
-
-  auto shape= A.sizes();
-  auto ndim = shape.size();
-
-  // det
-  set_output_contiguous(0, shape.slice(0, ndim - 2), A.options());
-
-  // LU
-  auto LU_strides = at::native::batched_matrix_contiguous_strides(shape, /*f-contig*=*/true);
-  set_output_strided(1, shape, LU_strides, A.options());
-
-  // pivots
-  set_output_contiguous(2, shape.slice(0, ndim - 1), A.options().dtype(kInt));
-}
-
-TORCH_META_FUNC(_linalg_slogdet)(const Tensor& A) {
-  at::native::squareCheckInputs(A, "linalg.slogdet");
-  at::native::checkFloatingOrComplex(A, "linalg.slogdet", /*low_precision*/false);
-
-  auto shape= A.sizes();
-  auto ndim = shape.size();
-
-  auto shape_outputs = shape.slice(0, ndim - 2);
-
-  // sign
-  set_output_contiguous(0, shape_outputs, A.options());
-
-  // logabsdet
-  set_output_contiguous(1, shape_outputs, A.options().dtype(toRealValueType(A.scalar_type())));
-
-  // LU
-  auto LU_strides = at::native::batched_matrix_contiguous_strides(shape, /*f-contig*=*/true);
-  set_output_strided(2, shape, LU_strides, A.options());
-
-  // pivots
-  set_output_contiguous(3, shape.slice(0, ndim - 1), A.options().dtype(kInt));
-}
-
-=======
->>>>>>> 448e1736
 TORCH_META_FUNC(_linalg_solve)(const Tensor& A,
                                const Tensor& B,
                                bool left) {
@@ -2023,104 +1979,6 @@
   return result;
 }
 
-<<<<<<< HEAD
-// ~~~~~~~~~~~~~~~~~~~~~~~~~~~~~~~~~~~~ linalg.det ~~~~~~~~~~~~~~~~~~~~~~~~~~~~~~~~~~~~~~
-
-// As P is a permutation matrix
-// det(P) = 1 if it's an even permutation and det(P) = -1 if it's an odd permutation
-Tensor lu_det_P(const Tensor& pivs) {
-  return (at::arange(1, pivs.size(-1) + 1, pivs.options()) != pivs)
-    .sum(-1, /*keepdim=*/false, /*dtype=*/at::kLong)
-    .fmod_(2)
-    // take 0 to 1 and 1 to -1
-    .mul_(-2)
-    .add_(1);
-}
-
-
-// Auxiliary function that returns the LU decomposition to use it in the backward
-TORCH_IMPL_FUNC(_linalg_det_out)(const Tensor& A, const Tensor& result, const Tensor& LU, const Tensor& pivs) {
-  // info is an aux tensor
-  auto info = at::empty({0}, A.options().dtype(kInt));
-  at::linalg_lu_factor_ex_out(const_cast<Tensor&>(LU), const_cast<Tensor&>(pivs), const_cast<Tensor&>(info), A);
-
-  // det = det_P
-  result.copy_(lu_det_P(pivs));
-  // det_P * prod(diag(LU))
-  at::mul_out(const_cast<Tensor&>(result), result, at::prod(LU.diagonal(0, -2 ,-1), /*dim=*/-1));
-}
-
-Tensor linalg_det(const Tensor& A) {
-  return std::get<0>(at::_linalg_det(A));
-}
-
-Tensor& linalg_det_out(const Tensor& A, Tensor& result) {
-  auto LU = at::empty({0}, A.options());
-  auto pivots = at::empty({0}, A.options().dtype(kInt));
-  at::_linalg_det_out(result, LU, pivots, A);
-  return result;
-}
-
-// torch.det, alias for torch.linalg.det
-Tensor det(const Tensor& self) {
-  return at::linalg_det(self);
-}
-
-//~~~~~~~~~~~~~~~~~~~~~~~~~~~~~~~~~~~ linalg.slogdet ~~~~~~~~~~~~~~~~~~~~~~~~~~~~~~~~~~~~
-
-// Auxiliary function that returns the LU decomposition to use it in the backward
-TORCH_IMPL_FUNC(_linalg_slogdet_out)(const Tensor& A, const Tensor& sign, const Tensor& logabsdet, const Tensor& LU, const Tensor& pivots) {
-  // info is an aux tensor
-  auto info = at::empty({0}, A.options().dtype(kInt));
-  at::linalg_lu_factor_ex_out(const_cast<Tensor&>(LU), const_cast<Tensor&>(pivots), const_cast<Tensor&>(info), A);
-
-  auto diag_U = LU.diagonal(0, -2, -1);
-  // sign
-  at::mul_out(const_cast<Tensor&>(sign), diag_U.sgn().prod(-1), lu_det_P(pivots));
-
-  // logabsdet
-  auto abs_log = diag_U.is_complex() ? diag_U.abs().log_() : diag_U.abs_().log_();
-  at::sum_out(const_cast<Tensor&>(logabsdet), abs_log, -1);
-}
-
-std::tuple<Tensor, Tensor> linalg_slogdet(const Tensor& A) {
-  auto out = at::_linalg_slogdet(A);
-  return std::make_tuple(std::move(std::get<0>(out)), std::move(std::get<1>(out)));
-}
-
-std::tuple<Tensor&, Tensor&> linalg_slogdet_out(const Tensor& A, Tensor& sign, Tensor& logabsdet) {
-  auto LU = at::empty({0}, A.options());
-  auto pivots = at::empty({0}, A.options().dtype(kInt));
-  at::_linalg_slogdet_out(sign, logabsdet, LU, pivots, A);
-  return std::tie(sign, logabsdet);
-}
-
-// Alias
-std::tuple<Tensor, Tensor> slogdet(const Tensor& A) {
-  return at::linalg_slogdet(A);
-}
-
-std::tuple<Tensor&, Tensor&> slogdet_out(const Tensor& A, Tensor& sign, Tensor& logabsdet) {
-  return at::linalg_slogdet_out(sign, logabsdet, A);
-}
-
-//~~~~~~~~~~~~~~~~~~~~~~~~~~~~~~~~~~~~~~ logdet ~~~~~~~~~~~~~~~~~~~~~~~~~~~~~~~~~~~~~~
-
-Tensor logdet(const Tensor& A) {
-  squareCheckInputs(A, "logdet");
-  checkFloatingOrComplex(A, "logdet", /*low_precision*/false);
-  Tensor sign, logabsdet;
-  std::tie(sign, logabsdet) = at::linalg_slogdet(A);
-
-  if (A.is_complex()) {
-    return sign.log() + logabsdet;
-  } else {
-    return at::where(sign == -1., NAN, logabsdet);
-  }
-}
-
-=======
->>>>>>> 448e1736
 // ~~~~~~~~~~~~~~~~~~~~~~~~~~~~~~~~~~ linalg.solve ~~~~~~~~~~~~~~~~~~~~~~~~~~~~~~~~~~~~~~
 
 // Auxiliary function that returns the LU decomposition to use it in the backward
